/*
 * Copyright (C) 2007-2015 Dynare Team
 *
 * This file is part of Dynare.
 *
 * Dynare is free software: you can redistribute it and/or modify
 * it under the terms of the GNU General Public License as published by
 * the Free Software Foundation, either version 3 of the License, or
 * (at your option) any later version.
 *
 * Dynare is distributed in the hope that it will be useful,
 * but WITHOUT ANY WARRANTY; without even the implied warranty of
 * MERCHANTABILITY or FITNESS FOR A PARTICULAR PURPOSE.  See the
 * GNU General Public License for more details.
 *
 * You should have received a copy of the GNU General Public License
 * along with Dynare.  If not, see <http://www.gnu.org/licenses/>.
 */

#include <iostream>
#include <iterator>
#include <algorithm>

#include <cassert>
#include <cmath>

#include <boost/bind.hpp>

#include "ExprNode.hh"
#include "DataTree.hh"
#include "ModFile.hh"

ExprNode::ExprNode(DataTree &datatree_arg) : datatree(datatree_arg), preparedForDerivation(false)
{
  // Add myself to datatree
  datatree.node_list.push_back(this);

  // Set my index and increment counter
  idx = datatree.node_counter++;
}

ExprNode::~ExprNode()
{
}

expr_t
ExprNode::getDerivative(int deriv_id)
{
  if (!preparedForDerivation)
    prepareForDerivation();

  // Return zero if derivative is necessarily null (using symbolic a priori)
  set<int>::const_iterator it = non_null_derivatives.find(deriv_id);
  if (it == non_null_derivatives.end())
    return datatree.Zero;

  // If derivative is stored in cache, use the cached value, otherwise compute it (and cache it)
  map<int, expr_t>::const_iterator it2 = derivatives.find(deriv_id);
  if (it2 != derivatives.end())
    return it2->second;
  else
    {
      expr_t d = computeDerivative(deriv_id);
      derivatives[deriv_id] = d;
      return d;
    }
}

int
ExprNode::precedence(ExprNodeOutputType output_type, const temporary_terms_t &temporary_terms) const
{
  // For a constant, a variable, or a unary op, the precedence is maximal
  return 100;
}

int
ExprNode::cost(const temporary_terms_t &temporary_terms, bool is_matlab) const
{
  // For a terminal node, the cost is null
  return 0;
}

void
ExprNode::collectVariables(SymbolType type, set<int> &result) const
{
  set<pair<int, int> > symbs_lags;
  collectDynamicVariables(type, symbs_lags);
  transform(symbs_lags.begin(), symbs_lags.end(), inserter(result, result.begin()),
            boost::bind(&pair<int,int>::first,_1));
}

void
ExprNode::collectEndogenous(set<pair<int, int> > &result) const
{
  set<pair<int, int> > symb_ids;
  collectDynamicVariables(eEndogenous, symb_ids);
  for (set<pair<int, int> >::const_iterator it = symb_ids.begin();
       it != symb_ids.end(); it++)
    result.insert(make_pair(datatree.symbol_table.getTypeSpecificID(it->first), it->second));
}

void
ExprNode::collectExogenous(set<pair<int, int> > &result) const
{
  set<pair<int, int> > symb_ids;
  collectDynamicVariables(eExogenous, symb_ids);
  for (set<pair<int, int> >::const_iterator it = symb_ids.begin();
       it != symb_ids.end(); it++)
    result.insert(make_pair(datatree.symbol_table.getTypeSpecificID(it->first), it->second));
}

void
ExprNode::computeTemporaryTerms(map<expr_t, int> &reference_count,
                                temporary_terms_t &temporary_terms,
                                bool is_matlab) const
{
  // Nothing to do for a terminal node
}

void
ExprNode::computeTemporaryTerms(map<expr_t, int> &reference_count,
                                temporary_terms_t &temporary_terms,
                                map<expr_t, pair<int, int> > &first_occurence,
                                int Curr_block,
                                vector<vector<temporary_terms_t> > &v_temporary_terms,
                                int equation) const
{
  // Nothing to do for a terminal node
}

pair<int, expr_t >
ExprNode::normalizeEquation(int var_endo, vector<pair<int, pair<expr_t, expr_t> > > &List_of_Op_RHS) const
{
  /* nothing to do */
  return (make_pair(0, (expr_t) NULL));
}

void
ExprNode::writeOutput(ostream &output) const
{
  writeOutput(output, oMatlabOutsideModel, temporary_terms_t());
}

void
ExprNode::writeOutput(ostream &output, ExprNodeOutputType output_type) const
{
  writeOutput(output, output_type, temporary_terms_t());
}

void
ExprNode::writeOutput(ostream &output, ExprNodeOutputType output_type, const temporary_terms_t &temporary_terms) const
{
  deriv_node_temp_terms_t tef_terms;
  writeOutput(output, output_type, temporary_terms, tef_terms);
}

void
ExprNode::compile(ostream &CompileCode, unsigned int &instruction_number,
                  bool lhs_rhs, const temporary_terms_t &temporary_terms,
                  const map_idx_t &map_idx, bool dynamic, bool steady_dynamic) const
{
  deriv_node_temp_terms_t tef_terms;
  compile(CompileCode, instruction_number, lhs_rhs, temporary_terms, map_idx, dynamic, steady_dynamic, tef_terms);
}

void
ExprNode::writeExternalFunctionOutput(ostream &output, ExprNodeOutputType output_type,
                                      const temporary_terms_t &temporary_terms,
                                      deriv_node_temp_terms_t &tef_terms) const
{
  // Nothing to do
}

void
ExprNode::compileExternalFunctionOutput(ostream &CompileCode, unsigned int &instruction_number,
                                        bool lhs_rhs, const temporary_terms_t &temporary_terms,
                                        const map_idx_t &map_idx, bool dynamic, bool steady_dynamic,
                                        deriv_node_temp_terms_t &tef_terms) const
{
  // Nothing to do
}

VariableNode *
ExprNode::createEndoLeadAuxiliaryVarForMyself(subst_table_t &subst_table, vector<BinaryOpNode *> &neweqs) const
{
  int n = maxEndoLead();
  assert(n >= 2);

  subst_table_t::const_iterator it = subst_table.find(this);
  if (it != subst_table.end())
    return const_cast<VariableNode *>(it->second);

  expr_t substexpr = decreaseLeadsLags(n-1);
  int lag = n-2;

  // Each iteration tries to create an auxvar such that auxvar(+1)=expr(-lag)
  // At the beginning (resp. end) of each iteration, substexpr is an expression (possibly an auxvar) equivalent to expr(-lag-1) (resp. expr(-lag))
  while (lag >= 0)
    {
      expr_t orig_expr = decreaseLeadsLags(lag);
      it = subst_table.find(orig_expr);
      if (it == subst_table.end())
        {
          int symb_id = datatree.symbol_table.addEndoLeadAuxiliaryVar(orig_expr->idx);
          neweqs.push_back(dynamic_cast<BinaryOpNode *>(datatree.AddEqual(datatree.AddVariable(symb_id, 0), substexpr)));
          substexpr = datatree.AddVariable(symb_id, +1);
          assert(dynamic_cast<VariableNode *>(substexpr) != NULL);
          subst_table[orig_expr] = dynamic_cast<VariableNode *>(substexpr);
        }
      else
        substexpr = const_cast<VariableNode *>(it->second);

      lag--;
    }

  return dynamic_cast<VariableNode *>(substexpr);
}

VariableNode *
ExprNode::createExoLeadAuxiliaryVarForMyself(subst_table_t &subst_table, vector<BinaryOpNode *> &neweqs) const
{
  int n = maxExoLead();
  assert(n >= 1);

  subst_table_t::const_iterator it = subst_table.find(this);
  if (it != subst_table.end())
    return const_cast<VariableNode *>(it->second);

  expr_t substexpr = decreaseLeadsLags(n);
  int lag = n-1;

  // Each iteration tries to create an auxvar such that auxvar(+1)=expr(-lag)
  // At the beginning (resp. end) of each iteration, substexpr is an expression (possibly an auxvar) equivalent to expr(-lag-1) (resp. expr(-lag))
  while (lag >= 0)
    {
      expr_t orig_expr = decreaseLeadsLags(lag);
      it = subst_table.find(orig_expr);
      if (it == subst_table.end())
        {
          int symb_id = datatree.symbol_table.addExoLeadAuxiliaryVar(orig_expr->idx);
          neweqs.push_back(dynamic_cast<BinaryOpNode *>(datatree.AddEqual(datatree.AddVariable(symb_id, 0), substexpr)));
          substexpr = datatree.AddVariable(symb_id, +1);
          assert(dynamic_cast<VariableNode *>(substexpr) != NULL);
          subst_table[orig_expr] = dynamic_cast<VariableNode *>(substexpr);
        }
      else
        substexpr = const_cast<VariableNode *>(it->second);

      lag--;
    }

  return dynamic_cast<VariableNode *>(substexpr);
}

bool
ExprNode::isNumConstNodeEqualTo(double value) const
{
  return false;
}

bool
ExprNode::isVariableNodeEqualTo(SymbolType type_arg, int variable_id, int lag_arg) const
{
  return false;
}

NumConstNode::NumConstNode(DataTree &datatree_arg, int id_arg) :
  ExprNode(datatree_arg),
  id(id_arg)
{
  // Add myself to the num const map
  datatree.num_const_node_map[id] = this;
}

void
NumConstNode::prepareForDerivation()
{
  preparedForDerivation = true;
  // All derivatives are null, so non_null_derivatives is left empty
}

expr_t
NumConstNode::computeDerivative(int deriv_id)
{
  return datatree.Zero;
}

void
NumConstNode::collectTemporary_terms(const temporary_terms_t &temporary_terms, temporary_terms_inuse_t &temporary_terms_inuse, int Curr_Block) const
{
  temporary_terms_t::const_iterator it = temporary_terms.find(const_cast<NumConstNode *>(this));
  if (it != temporary_terms.end())
    temporary_terms_inuse.insert(idx);
}

void
NumConstNode::writeOutput(ostream &output, ExprNodeOutputType output_type,
                          const temporary_terms_t &temporary_terms,
                          deriv_node_temp_terms_t &tef_terms) const
{
  temporary_terms_t::const_iterator it = temporary_terms.find(const_cast<NumConstNode *>(this));
  if (it != temporary_terms.end())
    if (output_type == oMatlabDynamicModelSparse)
      output << "T" << idx << "(it_)";
    else
      output << "T" << idx;
  else
    output << datatree.num_constants.get(id);
}

bool
NumConstNode::containsExternalFunction() const
{
  return false;
}

double
NumConstNode::eval(const eval_context_t &eval_context) const throw (EvalException, EvalExternalFunctionException)
{
  return (datatree.num_constants.getDouble(id));
}

void
NumConstNode::compile(ostream &CompileCode, unsigned int &instruction_number,
                      bool lhs_rhs, const temporary_terms_t &temporary_terms,
                      const map_idx_t &map_idx, bool dynamic, bool steady_dynamic,
                      deriv_node_temp_terms_t &tef_terms) const
{
  FLDC_ fldc(datatree.num_constants.getDouble(id));
  fldc.write(CompileCode, instruction_number);
}

void
NumConstNode::collectDynamicVariables(SymbolType type_arg, set<pair<int, int> > &result) const
{
}

pair<int, expr_t >
NumConstNode::normalizeEquation(int var_endo, vector<pair<int, pair<expr_t, expr_t> > > &List_of_Op_RHS) const
{
  /* return the numercial constant */
  return (make_pair(0, datatree.AddNonNegativeConstant(datatree.num_constants.get(id))));
}

expr_t
NumConstNode::getChainRuleDerivative(int deriv_id, const map<int, expr_t> &recursive_variables)
{
  return datatree.Zero;
}

expr_t
NumConstNode::toStatic(DataTree &static_datatree) const
{
  return static_datatree.AddNonNegativeConstant(datatree.num_constants.get(id));
}

expr_t
NumConstNode::cloneDynamic(DataTree &dynamic_datatree) const
{
  return dynamic_datatree.AddNonNegativeConstant(datatree.num_constants.get(id));
}

expr_t
NumConstNode::cloneDynamicReindex(DataTree &dynamic_datatree, SymbolTable &orig_symbol_table) const
{
  return dynamic_datatree.AddNonNegativeConstant(datatree.num_constants.get(id));
}

int
NumConstNode::maxEndoLead() const
{
  return 0;
}

int
NumConstNode::maxExoLead() const
{
  return 0;
}

int
NumConstNode::maxEndoLag() const
{
  return 0;
}

int
NumConstNode::maxExoLag() const
{
  return 0;
}

int
NumConstNode::maxLead() const
{
  return 0;
}

expr_t
NumConstNode::decreaseLeadsLags(int n) const
{
  return const_cast<NumConstNode *>(this);
}

expr_t
NumConstNode::decreaseLeadsLagsPredeterminedVariables() const
{
  return const_cast<NumConstNode *>(this);
}

expr_t
NumConstNode::substituteEndoLeadGreaterThanTwo(subst_table_t &subst_table, vector<BinaryOpNode *> &neweqs, bool deterministic_model) const
{
  return const_cast<NumConstNode *>(this);
}

expr_t
NumConstNode::substituteEndoLagGreaterThanTwo(subst_table_t &subst_table, vector<BinaryOpNode *> &neweqs) const
{
  return const_cast<NumConstNode *>(this);
}

expr_t
NumConstNode::substituteExoLead(subst_table_t &subst_table, vector<BinaryOpNode *> &neweqs, bool deterministic_model) const
{
  return const_cast<NumConstNode *>(this);
}

expr_t
NumConstNode::substituteExoLag(subst_table_t &subst_table, vector<BinaryOpNode *> &neweqs) const
{
  return const_cast<NumConstNode *>(this);
}

expr_t
NumConstNode::substituteExpectation(subst_table_t &subst_table, vector<BinaryOpNode *> &neweqs, bool partial_information_model) const
{
  return const_cast<NumConstNode *>(this);
}

expr_t
NumConstNode::differentiateForwardVars(const vector<string> &subset, subst_table_t &subst_table, vector<BinaryOpNode *> &neweqs) const
{
  return const_cast<NumConstNode *>(this);
}

bool
NumConstNode::isNumConstNodeEqualTo(double value) const
{
  if (datatree.num_constants.getDouble(id) == value)
    return true;
  else
    return false;
}

bool
NumConstNode::isVariableNodeEqualTo(SymbolType type_arg, int variable_id, int lag_arg) const
{
  return false;
}

bool
NumConstNode::containsEndogenous(void) const
{
  return false;
}

expr_t
NumConstNode::replaceTrendVar() const
{
  return const_cast<NumConstNode *>(this);
}

expr_t
NumConstNode::detrend(int symb_id, bool log_trend, expr_t trend) const
{
  return const_cast<NumConstNode *>(this);
}

expr_t
NumConstNode::removeTrendLeadLag(map<int, expr_t> trend_symbols_map) const
{
  return const_cast<NumConstNode *>(this);
}

bool
NumConstNode::isInStaticForm() const
{
  return true;
}

VariableNode::VariableNode(DataTree &datatree_arg, int symb_id_arg, int lag_arg) :
  ExprNode(datatree_arg),
  symb_id(symb_id_arg),
  type(datatree.symbol_table.getType(symb_id_arg)),
  lag(lag_arg)
{
  // Add myself to the variable map
  datatree.variable_node_map[make_pair(symb_id, lag)] = this;

  // It makes sense to allow a lead/lag on parameters: during steady state calibration, endogenous and parameters can be swapped
  assert(type != eExternalFunction
         && (lag == 0 || (type != eModelLocalVariable && type != eModFileLocalVariable)));
}

void
VariableNode::prepareForDerivation()
{
  if (preparedForDerivation)
    return;

  preparedForDerivation = true;

  // Fill in non_null_derivatives
  switch (type)
    {
    case eEndogenous:
    case eExogenous:
    case eExogenousDet:
    case eParameter:
    case eTrend:
    case eLogTrend:
      // For a variable or a parameter, the only non-null derivative is with respect to itself
      non_null_derivatives.insert(datatree.getDerivID(symb_id, lag));
      break;
    case eModelLocalVariable:
      datatree.local_variables_table[symb_id]->prepareForDerivation();
      // Non null derivatives are those of the value of the local parameter
      non_null_derivatives = datatree.local_variables_table[symb_id]->non_null_derivatives;
      break;
    case eModFileLocalVariable:
    case eStatementDeclaredVariable:
    case eUnusedEndogenous:
      // Such a variable is never derived
      break;
    case eExternalFunction:
      cerr << "VariableNode::prepareForDerivation: impossible case" << endl;
      exit(EXIT_FAILURE);
    }
}

expr_t
VariableNode::computeDerivative(int deriv_id)
{
  switch (type)
    {
    case eEndogenous:
    case eExogenous:
    case eExogenousDet:
    case eParameter:
    case eTrend:
    case eLogTrend:
      if (deriv_id == datatree.getDerivID(symb_id, lag))
        return datatree.One;
      else
        return datatree.Zero;
    case eModelLocalVariable:
      return datatree.local_variables_table[symb_id]->getDerivative(deriv_id);
    case eModFileLocalVariable:
      cerr << "ModFileLocalVariable is not derivable" << endl;
      exit(EXIT_FAILURE);
    case eStatementDeclaredVariable:
      cerr << "eStatementDeclaredVariable is not derivable" << endl;
      exit(EXIT_FAILURE);
    case eUnusedEndogenous:
      cerr << "eUnusedEndogenous is not derivable" << endl;
      exit(EXIT_FAILURE);
    case eExternalFunction:
      cerr << "Impossible case!" << endl;
      exit(EXIT_FAILURE);
    }
  // Suppress GCC warning
  exit(EXIT_FAILURE);
}

void
VariableNode::collectTemporary_terms(const temporary_terms_t &temporary_terms, temporary_terms_inuse_t &temporary_terms_inuse, int Curr_Block) const
{
  temporary_terms_t::const_iterator it = temporary_terms.find(const_cast<VariableNode *>(this));
  if (it != temporary_terms.end())
    temporary_terms_inuse.insert(idx);
  if (type == eModelLocalVariable)
    datatree.local_variables_table[symb_id]->collectTemporary_terms(temporary_terms, temporary_terms_inuse, Curr_Block);
}

bool
VariableNode::containsExternalFunction() const
{
  return false;
}

void
VariableNode::writeOutput(ostream &output, ExprNodeOutputType output_type,
                          const temporary_terms_t &temporary_terms,
                          deriv_node_temp_terms_t &tef_terms) const
{
  // If node is a temporary term
  temporary_terms_t::const_iterator it = temporary_terms.find(const_cast<VariableNode *>(this));
  if (it != temporary_terms.end())
    {
      if (output_type == oMatlabDynamicModelSparse)
        output << "T" << idx << "(it_)";
      else
        output << "T" << idx;
      return;
    }

  if (IS_LATEX(output_type))
    {
      if (output_type == oLatexDynamicSteadyStateOperator)
        output << "\\bar{";
      output << datatree.symbol_table.getTeXName(symb_id);
      if (output_type == oLatexDynamicModel
          && (type == eEndogenous || type == eExogenous || type == eExogenousDet || type == eModelLocalVariable || type == eTrend || type == eLogTrend))
        {
          output << "_{t";
          if (lag != 0)
            {
              if (lag > 0)
                output << "+";
              output << lag;
            }
          output << "}";
        }
      else if (output_type == oLatexDynamicSteadyStateOperator)
        output << "}";
      return;
    }

  int i;
  int tsid = datatree.symbol_table.getTypeSpecificID(symb_id);
  switch (type)
    {
    case eParameter:
      if (output_type == oMatlabOutsideModel)
        output << "M_.params" << "(" << tsid + 1 << ")";
      else
        output << "params" << LEFT_ARRAY_SUBSCRIPT(output_type) << tsid + ARRAY_SUBSCRIPT_OFFSET(output_type) << RIGHT_ARRAY_SUBSCRIPT(output_type);
      break;

    case eModelLocalVariable:
      if (output_type == oMatlabDynamicModelSparse || output_type == oMatlabStaticModelSparse
          || output_type == oMatlabDynamicSteadyStateOperator || output_type == oMatlabDynamicSparseSteadyStateOperator
          || output_type == oCDynamicSteadyStateOperator)
        {
          output << "(";
          datatree.local_variables_table[symb_id]->writeOutput(output, output_type, temporary_terms, tef_terms);
          output << ")";
        }
      else
        /* We append underscores to avoid name clashes with "g1" or "oo_" (see
           also ModelTree::writeModelLocalVariables) */
        output << datatree.symbol_table.getName(symb_id) << "__";
      break;

    case eModFileLocalVariable:
      output << datatree.symbol_table.getName(symb_id);
      break;

    case eEndogenous:
      switch (output_type)
        {
        case oMatlabDynamicModel:
        case oCDynamicModel:
          i = datatree.getDynJacobianCol(datatree.getDerivID(symb_id, lag)) + ARRAY_SUBSCRIPT_OFFSET(output_type);
          output <<  "y" << LEFT_ARRAY_SUBSCRIPT(output_type) << i << RIGHT_ARRAY_SUBSCRIPT(output_type);
          break;
        case oCStaticModel:
        case oMatlabStaticModel:
        case oMatlabStaticModelSparse:
          i = tsid + ARRAY_SUBSCRIPT_OFFSET(output_type);
          output <<  "y" << LEFT_ARRAY_SUBSCRIPT(output_type) << i << RIGHT_ARRAY_SUBSCRIPT(output_type);
          break;
        case oMatlabDynamicModelSparse:
          i = tsid + ARRAY_SUBSCRIPT_OFFSET(output_type);
          if (lag > 0)
            output << "y" << LEFT_ARRAY_SUBSCRIPT(output_type) << "it_+" << lag << ", " << i << RIGHT_ARRAY_SUBSCRIPT(output_type);
          else if (lag < 0)
            output << "y" << LEFT_ARRAY_SUBSCRIPT(output_type) << "it_" << lag << ", " << i << RIGHT_ARRAY_SUBSCRIPT(output_type);
          else
            output << "y" << LEFT_ARRAY_SUBSCRIPT(output_type) << "it_, " << i << RIGHT_ARRAY_SUBSCRIPT(output_type);
          break;
        case oMatlabOutsideModel:
          output << "oo_.steady_state(" << tsid + 1 << ")";
          break;
        case oMatlabDynamicSteadyStateOperator:
        case oMatlabDynamicSparseSteadyStateOperator:
          output << "steady_state(" << tsid + 1 << ")";
          break;
        case oCDynamicSteadyStateOperator:
          output << "steady_state[" << tsid << "]";
          break;
        case oSteadyStateFile:
          output << "ys_(" << tsid + 1 << ")";
          break;
        case oCSteadyStateFile:
          output << "ys_[" << tsid << "]";
          break;
        default:
          cerr << "VariableNode::writeOutput: should not reach this point" << endl;
          exit(EXIT_FAILURE);
        }
      break;

    case eExogenous:
      i = tsid + ARRAY_SUBSCRIPT_OFFSET(output_type);
      switch (output_type)
        {
        case oMatlabDynamicModel:
        case oMatlabDynamicModelSparse:
          if (lag > 0)
            output <<  "x(it_+" << lag << ", " << i << ")";
          else if (lag < 0)
            output <<  "x(it_" << lag << ", " << i << ")";
          else
            output <<  "x(it_, " << i << ")";
          break;
        case oCDynamicModel:
          if (lag == 0)
            output <<  "x[it_+" << i << "*nb_row_x]";
          else if (lag > 0)
            output <<  "x[it_+" << lag << "+" << i << "*nb_row_x]";
          else
            output <<  "x[it_" << lag << "+" << i << "*nb_row_x]";
          break;
        case oCStaticModel:
        case oMatlabStaticModel:
        case oMatlabStaticModelSparse:
          output << "x" << LEFT_ARRAY_SUBSCRIPT(output_type) << i << RIGHT_ARRAY_SUBSCRIPT(output_type);
          break;
        case oMatlabOutsideModel:
          assert(lag == 0);
          output <<  "oo_.exo_steady_state(" << i << ")";
          break;
        case oMatlabDynamicSteadyStateOperator:
          output <<  "oo_.exo_steady_state(" << i << ")";
          break;
        case oSteadyStateFile:
          output << "exo_(" << i << ")";
          break;
        case oCSteadyStateFile:
          output << "exo_[" << i - 1 << "]";
          break;
        default:
          cerr << "VariableNode::writeOutput: should not reach this point" << endl;
          exit(EXIT_FAILURE);
        }
      break;

    case eExogenousDet:
      i = tsid + datatree.symbol_table.exo_nbr() + ARRAY_SUBSCRIPT_OFFSET(output_type);
      switch (output_type)
        {
        case oMatlabDynamicModel:
        case oMatlabDynamicModelSparse:
          if (lag > 0)
            output <<  "x(it_+" << lag << ", " << i << ")";
          else if (lag < 0)
            output <<  "x(it_" << lag << ", " << i << ")";
          else
            output <<  "x(it_, " << i << ")";
          break;
        case oCDynamicModel:
          if (lag == 0)
            output <<  "x[it_+" << i << "*nb_row_x]";
          else if (lag > 0)
            output <<  "x[it_+" << lag << "+" << i << "*nb_row_x]";
          else
            output <<  "x[it_" << lag << "+" << i << "*nb_row_x]";
          break;
        case oCStaticModel:
        case oMatlabStaticModel:
        case oMatlabStaticModelSparse:
          output << "x" << LEFT_ARRAY_SUBSCRIPT(output_type) << i << RIGHT_ARRAY_SUBSCRIPT(output_type);
          break;
        case oMatlabOutsideModel:
          assert(lag == 0);
          output <<  "oo_.exo_det_steady_state(" << tsid + 1 << ")";
          break;
        case oMatlabDynamicSteadyStateOperator:
          output <<  "oo_.exo_det_steady_state(" << tsid + 1 << ")";
          break;
        case oSteadyStateFile:
          output << "exo_(" << i << ")";
          break;
        case oCSteadyStateFile:
          output << "exo_[" << i - 1 << "]";
          break;
        default:
          cerr << "VariableNode::writeOutput: should not reach this point" << endl;
          exit(EXIT_FAILURE);
        }
      break;

    case eExternalFunction:
    case eTrend:
    case eLogTrend:
    case eStatementDeclaredVariable:
    case eUnusedEndogenous:
      cerr << "Impossible case" << endl;
      exit(EXIT_FAILURE);
    }
}

double
VariableNode::eval(const eval_context_t &eval_context) const throw (EvalException, EvalExternalFunctionException)
{
  eval_context_t::const_iterator it = eval_context.find(symb_id);
  if (it == eval_context.end())
    throw EvalException();

  return it->second;
}

void
VariableNode::compile(ostream &CompileCode, unsigned int &instruction_number,
                      bool lhs_rhs, const temporary_terms_t &temporary_terms,
                      const map_idx_t &map_idx, bool dynamic, bool steady_dynamic,
                      deriv_node_temp_terms_t &tef_terms) const
{
  if (type == eModelLocalVariable || type == eModFileLocalVariable)
    datatree.local_variables_table[symb_id]->compile(CompileCode, instruction_number, lhs_rhs, temporary_terms, map_idx, dynamic, steady_dynamic, tef_terms);
  else
    {
      int tsid = datatree.symbol_table.getTypeSpecificID(symb_id);
      if (type == eExogenousDet)
        tsid += datatree.symbol_table.exo_nbr();
      if (!lhs_rhs)
        {
          if (dynamic)
            {
              if (steady_dynamic)  // steady state values in a dynamic model
                {
                  FLDVS_ fldvs(type, tsid);
                  fldvs.write(CompileCode, instruction_number);
                }
              else
                {
                  if (type == eParameter)
                    {
                      FLDV_ fldv(type, tsid);
                      fldv.write(CompileCode, instruction_number);
                    }
                  else
                    {
                      FLDV_ fldv(type, tsid, lag);
                      fldv.write(CompileCode, instruction_number);
                    }
                }
            }
          else
            {
              FLDSV_ fldsv(type, tsid);
              fldsv.write(CompileCode, instruction_number);
            }
        }
      else
        {
          if (dynamic)
            {
              if (steady_dynamic)  // steady state values in a dynamic model
                {
                  cerr << "Impossible case: steady_state in rhs of equation" << endl;
                  exit(EXIT_FAILURE);
                }
              else
                {
                  if (type == eParameter)
                    {
                      FSTPV_ fstpv(type, tsid);
                      fstpv.write(CompileCode, instruction_number);
                    }
                  else
                    {
                      FSTPV_ fstpv(type, tsid, lag);
                      fstpv.write(CompileCode, instruction_number);
                    }
                }
            }
          else
            {
              FSTPSV_ fstpsv(type, tsid);
              fstpsv.write(CompileCode, instruction_number);
            }
        }
    }
}

void
VariableNode::computeTemporaryTerms(map<expr_t, int> &reference_count,
                                    temporary_terms_t &temporary_terms,
                                    map<expr_t, pair<int, int> > &first_occurence,
                                    int Curr_block,
                                    vector<vector<temporary_terms_t> > &v_temporary_terms,
                                    int equation) const
{
  if (type == eModelLocalVariable)
    datatree.local_variables_table[symb_id]->computeTemporaryTerms(reference_count, temporary_terms, first_occurence, Curr_block, v_temporary_terms, equation);
}

void
VariableNode::collectDynamicVariables(SymbolType type_arg, set<pair<int, int> > &result) const
{
  if (type == type_arg)
    result.insert(make_pair(symb_id, lag));
  if (type == eModelLocalVariable)
    datatree.local_variables_table[symb_id]->collectDynamicVariables(type_arg, result);
}

pair<int, expr_t>
VariableNode::normalizeEquation(int var_endo, vector<pair<int, pair<expr_t, expr_t> > > &List_of_Op_RHS) const
{
  /* The equation has to be normalized with respect to the current endogenous variable ascribed to it. 
     The two input arguments are : 
        - The ID of the endogenous variable associated to the equation.
        - The list of operators and operands needed to normalize the equation*
        
     The pair returned by NormalizeEquation is composed of 
      - a flag indicating if the expression returned contains (flag = 1) or not (flag = 0) 
        the endogenous variable related to the equation.
        If the expression contains more than one occurence of the associated endogenous variable, 
        the flag is equal to 2. 
      - an expression equal to the RHS if flag = 0 and equal to NULL elsewhere
  */
  if (type == eEndogenous)
    {
      if (datatree.symbol_table.getTypeSpecificID(symb_id) == var_endo && lag == 0)
        /* the endogenous variable */
        return (make_pair(1, (expr_t) NULL));
      else
        return (make_pair(0, datatree.AddVariableInternal(symb_id, lag)));
    }
  else
    {
      if (type == eParameter)
        return (make_pair(0, datatree.AddVariableInternal(symb_id, 0)));
      else
        return (make_pair(0, datatree.AddVariableInternal(symb_id, lag)));
    }
}

expr_t
VariableNode::getChainRuleDerivative(int deriv_id, const map<int, expr_t> &recursive_variables)
{
  switch (type)
    {
    case eEndogenous:
    case eExogenous:
    case eExogenousDet:
    case eParameter:
    case eTrend:
    case eLogTrend:
      if (deriv_id == datatree.getDerivID(symb_id, lag))
        return datatree.One;
      else
        {
          //if there is in the equation a recursive variable we could use a chaine rule derivation
          map<int, expr_t>::const_iterator it = recursive_variables.find(datatree.getDerivID(symb_id, lag));
          if (it != recursive_variables.end())
            {
              map<int, expr_t>::const_iterator it2 = derivatives.find(deriv_id);
              if (it2 != derivatives.end())
                return it2->second;
              else
                {
                  map<int, expr_t> recursive_vars2(recursive_variables);
                  recursive_vars2.erase(it->first);
                  //expr_t c = datatree.AddNonNegativeConstant("1");
                  expr_t d = datatree.AddUMinus(it->second->getChainRuleDerivative(deriv_id, recursive_vars2));
                  //d = datatree.AddTimes(c, d);
                  derivatives[deriv_id] = d;
                  return d;
                }
            }
          else
            return datatree.Zero;
        }
    case eModelLocalVariable:
      return datatree.local_variables_table[symb_id]->getChainRuleDerivative(deriv_id, recursive_variables);
    case eModFileLocalVariable:
      cerr << "ModFileLocalVariable is not derivable" << endl;
      exit(EXIT_FAILURE);
    case eStatementDeclaredVariable:
      cerr << "eStatementDeclaredVariable is not derivable" << endl;
      exit(EXIT_FAILURE);
    case eUnusedEndogenous:
      cerr << "eUnusedEndogenous is not derivable" << endl;
      exit(EXIT_FAILURE);
    case eExternalFunction:
      cerr << "Impossible case!" << endl;
      exit(EXIT_FAILURE);
    }
  // Suppress GCC warning
  exit(EXIT_FAILURE);
}

expr_t
VariableNode::toStatic(DataTree &static_datatree) const
{
  return static_datatree.AddVariable(symb_id);
}

expr_t
VariableNode::cloneDynamic(DataTree &dynamic_datatree) const
{
  return dynamic_datatree.AddVariable(symb_id, lag);
}

expr_t
VariableNode::cloneDynamicReindex(DataTree &dynamic_datatree, SymbolTable &orig_symbol_table) const
{
  return dynamic_datatree.AddVariable(dynamic_datatree.symbol_table.getID(orig_symbol_table.getName(symb_id)), lag);
}

int
VariableNode::maxEndoLead() const
{
  switch (type)
    {
    case eEndogenous:
      return max(lag, 0);
    case eModelLocalVariable:
      return datatree.local_variables_table[symb_id]->maxEndoLead();
    default:
      return 0;
    }
}

int
VariableNode::maxExoLead() const
{
  switch (type)
    {
    case eExogenous:
      return max(lag, 0);
    case eModelLocalVariable:
      return datatree.local_variables_table[symb_id]->maxExoLead();
    default:
      return 0;
    }
}

int
VariableNode::maxEndoLag() const
{
  switch (type)
    {
    case eEndogenous:
      return max(-lag, 0);
    case eModelLocalVariable:
      return datatree.local_variables_table[symb_id]->maxEndoLag();
    default:
      return 0;
    }
}

int
VariableNode::maxExoLag() const
{
  switch (type)
    {
    case eExogenous:
      return max(-lag, 0);
    case eModelLocalVariable:
      return datatree.local_variables_table[symb_id]->maxExoLag();
    default:
      return 0;
    }
}

int
VariableNode::maxLead() const
{
  switch (type)
    {
    case eEndogenous:
      return lag;
    case eExogenous:
      return lag;
    case eModelLocalVariable:
      return datatree.local_variables_table[symb_id]->maxLead();
    default:
      return 0;
    }
}

expr_t
VariableNode::decreaseLeadsLags(int n) const
{
  switch (type)
    {
    case eEndogenous:
    case eExogenous:
    case eExogenousDet:
    case eTrend:
    case eLogTrend:
      return datatree.AddVariable(symb_id, lag-n);
    case eModelLocalVariable:
      return datatree.local_variables_table[symb_id]->decreaseLeadsLags(n);
    default:
      return const_cast<VariableNode *>(this);
    }
}

expr_t
VariableNode::decreaseLeadsLagsPredeterminedVariables() const
{
  if (datatree.symbol_table.isPredetermined(symb_id))
    return decreaseLeadsLags(1);
  else
    return const_cast<VariableNode *>(this);
}

expr_t
VariableNode::substituteEndoLeadGreaterThanTwo(subst_table_t &subst_table, vector<BinaryOpNode *> &neweqs, bool deterministic_model) const
{
  expr_t value;
  switch (type)
    {
    case eEndogenous:
      if (lag <= 1)
        return const_cast<VariableNode *>(this);
      else
        return createEndoLeadAuxiliaryVarForMyself(subst_table, neweqs);
    case eModelLocalVariable:
      value = datatree.local_variables_table[symb_id];
      if (value->maxEndoLead() <= 1)
        return const_cast<VariableNode *>(this);
      else
        return value->substituteEndoLeadGreaterThanTwo(subst_table, neweqs, deterministic_model);
    default:
      return const_cast<VariableNode *>(this);
    }
}

expr_t
VariableNode::substituteEndoLagGreaterThanTwo(subst_table_t &subst_table, vector<BinaryOpNode *> &neweqs) const
{
  VariableNode *substexpr;
  expr_t value;
  subst_table_t::const_iterator it;
  int cur_lag;
  switch (type)
    {
    case eEndogenous:
      if (lag >= -1)
        return const_cast<VariableNode *>(this);

      it = subst_table.find(this);
      if (it != subst_table.end())
        return const_cast<VariableNode *>(it->second);

      substexpr = datatree.AddVariable(symb_id, -1);
      cur_lag = -2;

      // Each iteration tries to create an auxvar such that auxvar(-1)=curvar(cur_lag)
      // At the beginning (resp. end) of each iteration, substexpr is an expression (possibly an auxvar) equivalent to curvar(cur_lag+1) (resp. curvar(cur_lag))
      while (cur_lag >= lag)
        {
          VariableNode *orig_expr = datatree.AddVariable(symb_id, cur_lag);
          it = subst_table.find(orig_expr);
          if (it == subst_table.end())
            {
              int aux_symb_id = datatree.symbol_table.addEndoLagAuxiliaryVar(symb_id, cur_lag+1);
              neweqs.push_back(dynamic_cast<BinaryOpNode *>(datatree.AddEqual(datatree.AddVariable(aux_symb_id, 0), substexpr)));
              substexpr = datatree.AddVariable(aux_symb_id, -1);
              subst_table[orig_expr] = substexpr;
            }
          else
            substexpr = const_cast<VariableNode *>(it->second);

          cur_lag--;
        }
      return substexpr;

    case eModelLocalVariable:
      value = datatree.local_variables_table[symb_id];
      if (value->maxEndoLag() <= 1)
        return const_cast<VariableNode *>(this);
      else
        return value->substituteEndoLagGreaterThanTwo(subst_table, neweqs);
    default:
      return const_cast<VariableNode *>(this);
    }
}

expr_t
VariableNode::substituteExoLead(subst_table_t &subst_table, vector<BinaryOpNode *> &neweqs, bool deterministic_model) const
{
  expr_t value;
  switch (type)
    {
    case eExogenous:
      if (lag <= 0)
        return const_cast<VariableNode *>(this);
      else
        return createExoLeadAuxiliaryVarForMyself(subst_table, neweqs);
    case eModelLocalVariable:
      value = datatree.local_variables_table[symb_id];
      if (value->maxExoLead() == 0)
        return const_cast<VariableNode *>(this);
      else
        return value->substituteExoLead(subst_table, neweqs, deterministic_model);
    default:
      return const_cast<VariableNode *>(this);
    }
}

expr_t
VariableNode::substituteExoLag(subst_table_t &subst_table, vector<BinaryOpNode *> &neweqs) const
{
  VariableNode *substexpr;
  expr_t value;
  subst_table_t::const_iterator it;
  int cur_lag;
  switch (type)
    {
    case eExogenous:
      if (lag >= 0)
        return const_cast<VariableNode *>(this);

      it = subst_table.find(this);
      if (it != subst_table.end())
        return const_cast<VariableNode *>(it->second);

      substexpr = datatree.AddVariable(symb_id, 0);
      cur_lag = -1;

      // Each iteration tries to create an auxvar such that auxvar(-1)=curvar(cur_lag)
      // At the beginning (resp. end) of each iteration, substexpr is an expression (possibly an auxvar) equivalent to curvar(cur_lag+1) (resp. curvar(cur_lag))
      while (cur_lag >= lag)
        {
          VariableNode *orig_expr = datatree.AddVariable(symb_id, cur_lag);
          it = subst_table.find(orig_expr);
          if (it == subst_table.end())
            {
              int aux_symb_id = datatree.symbol_table.addExoLagAuxiliaryVar(symb_id, cur_lag+1);
              neweqs.push_back(dynamic_cast<BinaryOpNode *>(datatree.AddEqual(datatree.AddVariable(aux_symb_id, 0), substexpr)));
              substexpr = datatree.AddVariable(aux_symb_id, -1);
              subst_table[orig_expr] = substexpr;
            }
          else
            substexpr = const_cast<VariableNode *>(it->second);

          cur_lag--;
        }
      return substexpr;

    case eModelLocalVariable:
      value = datatree.local_variables_table[symb_id];
      if (value->maxExoLag() == 0)
        return const_cast<VariableNode *>(this);
      else
        return value->substituteExoLag(subst_table, neweqs);
    default:
      return const_cast<VariableNode *>(this);
    }
}

expr_t
VariableNode::substituteExpectation(subst_table_t &subst_table, vector<BinaryOpNode *> &neweqs, bool partial_information_model) const
{
  return const_cast<VariableNode *>(this);
}

expr_t
VariableNode::differentiateForwardVars(const vector<string> &subset, subst_table_t &subst_table, vector<BinaryOpNode *> &neweqs) const
{
  expr_t value;
  switch (type)
    {
    case eEndogenous:
      assert(lag <= 1);
      if (lag <= 0
          || (subset.size() > 0
              && find(subset.begin(), subset.end(), datatree.symbol_table.getName(symb_id)) == subset.end()))
        return const_cast<VariableNode *>(this);
      else
        {
          subst_table_t::iterator it = subst_table.find(this);
          VariableNode *diffvar;
          if (it != subst_table.end())
            diffvar = const_cast<VariableNode *>(it->second);
          else
            {
              int aux_symb_id = datatree.symbol_table.addDiffForwardAuxiliaryVar(symb_id);
              neweqs.push_back(dynamic_cast<BinaryOpNode *>(datatree.AddEqual(datatree.AddVariable(aux_symb_id, 0), datatree.AddMinus(datatree.AddVariable(symb_id, 0),
                                                                                                                                      datatree.AddVariable(symb_id, -1)))));
              diffvar = datatree.AddVariable(aux_symb_id, 1);
              subst_table[this] = diffvar;
            }
          return datatree.AddPlus(datatree.AddVariable(symb_id, 0), diffvar);
        }
    case eModelLocalVariable:
      value = datatree.local_variables_table[symb_id];
      if (value->maxEndoLead() <= 0)
        return const_cast<VariableNode *>(this);
      else
        return value->differentiateForwardVars(subset, subst_table, neweqs);
    default:
      return const_cast<VariableNode *>(this);
    }
}

bool
VariableNode::isNumConstNodeEqualTo(double value) const
{
  return false;
}

bool
VariableNode::isVariableNodeEqualTo(SymbolType type_arg, int variable_id, int lag_arg) const
{
  if (type == type_arg && datatree.symbol_table.getTypeSpecificID(symb_id) == variable_id && lag == lag_arg)
    return true;
  else
    return false;
}

bool
VariableNode::containsEndogenous(void) const
{
  if (type == eEndogenous)
    return true;
  else
    return false;
}

expr_t
VariableNode::replaceTrendVar() const
{
  if (get_type() == eTrend)
    return datatree.One;
  else if (get_type() == eLogTrend)
    return datatree.Zero;
  else
    return const_cast<VariableNode *>(this);
}

expr_t
VariableNode::detrend(int symb_id, bool log_trend, expr_t trend) const
{
  if (get_symb_id() != symb_id)
    return const_cast<VariableNode *>(this);

  if (log_trend)
    {
      if (get_lag() == 0)
        return datatree.AddPlus(const_cast<VariableNode *>(this), trend);
      else
        return datatree.AddPlus(const_cast<VariableNode *>(this), trend->decreaseLeadsLags(-1*get_lag()));
    }
  else
    {
      if (get_lag() == 0)
        return datatree.AddTimes(const_cast<VariableNode *>(this), trend);
      else
        return datatree.AddTimes(const_cast<VariableNode *>(this), trend->decreaseLeadsLags(-1*get_lag()));
    }
}

expr_t
VariableNode::removeTrendLeadLag(map<int, expr_t> trend_symbols_map) const
{
  if ((get_type() != eTrend && get_type() != eLogTrend) || get_lag() == 0)
    return const_cast<VariableNode *>(this);

  map<int, expr_t>::const_iterator it = trend_symbols_map.find(symb_id);
  expr_t noTrendLeadLagNode = new VariableNode(datatree, it->first, 0);
  bool log_trend = get_type() == eLogTrend;
  expr_t trend = it->second;
  
  if (get_lag() > 0)
    {
      expr_t growthFactorSequence = trend->decreaseLeadsLags(-1);
      if (log_trend)
        {
          for (int i = 1; i < get_lag(); i++)
            growthFactorSequence = datatree.AddPlus(growthFactorSequence, trend->decreaseLeadsLags(-1*(i+1)));
          return datatree.AddPlus(noTrendLeadLagNode, growthFactorSequence);
        }
      else
        {
          for (int i = 1; i < get_lag(); i++)
            growthFactorSequence = datatree.AddTimes(growthFactorSequence, trend->decreaseLeadsLags(-1*(i+1)));
          return datatree.AddTimes(noTrendLeadLagNode, growthFactorSequence);
        }
    }
  else //get_lag < 0
    {
      expr_t growthFactorSequence = trend;
      if (log_trend)
        {
          for (int i = 1; i < abs(get_lag()); i++)
            growthFactorSequence = datatree.AddPlus(growthFactorSequence, trend->decreaseLeadsLags(i));
          return datatree.AddMinus(noTrendLeadLagNode, growthFactorSequence);
        }
      else
        {
          for (int i = 1; i < abs(get_lag()); i++)
            growthFactorSequence = datatree.AddTimes(growthFactorSequence, trend->decreaseLeadsLags(i));
          return datatree.AddDivide(noTrendLeadLagNode, growthFactorSequence);
        }
    }
}

bool
VariableNode::isInStaticForm() const
{
  return lag == 0;
}

UnaryOpNode::UnaryOpNode(DataTree &datatree_arg, UnaryOpcode op_code_arg, const expr_t arg_arg, int expectation_information_set_arg, int param1_symb_id_arg, int param2_symb_id_arg) :
  ExprNode(datatree_arg),
  arg(arg_arg),
  expectation_information_set(expectation_information_set_arg),
  param1_symb_id(param1_symb_id_arg),
  param2_symb_id(param2_symb_id_arg),
  op_code(op_code_arg)
{
  // Add myself to the unary op map
  datatree.unary_op_node_map[make_pair(make_pair(arg, op_code),
                                       make_pair(expectation_information_set,
                                                 make_pair(param1_symb_id, param2_symb_id)))] = this;
}

void
UnaryOpNode::prepareForDerivation()
{
  if (preparedForDerivation)
    return;

  preparedForDerivation = true;

  arg->prepareForDerivation();

  // Non-null derivatives are those of the argument (except for STEADY_STATE)
  non_null_derivatives = arg->non_null_derivatives;
  if (op_code == oSteadyState || op_code == oSteadyStateParamDeriv
      || op_code == oSteadyStateParam2ndDeriv)
    datatree.addAllParamDerivId(non_null_derivatives);
}

expr_t
UnaryOpNode::composeDerivatives(expr_t darg, int deriv_id)
{
  expr_t t11, t12, t13, t14;

  switch (op_code)
    {
    case oUminus:
      return datatree.AddUMinus(darg);
    case oExp:
      return datatree.AddTimes(darg, this);
    case oLog:
      return datatree.AddDivide(darg, arg);
    case oLog10:
      t11 = datatree.AddExp(datatree.One);
      t12 = datatree.AddLog10(t11);
      t13 = datatree.AddDivide(darg, arg);
      return datatree.AddTimes(t12, t13);
    case oCos:
      t11 = datatree.AddSin(arg);
      t12 = datatree.AddUMinus(t11);
      return datatree.AddTimes(darg, t12);
    case oSin:
      t11 = datatree.AddCos(arg);
      return datatree.AddTimes(darg, t11);
    case oTan:
      t11 = datatree.AddTimes(this, this);
      t12 = datatree.AddPlus(t11, datatree.One);
      return datatree.AddTimes(darg, t12);
    case oAcos:
      t11 = datatree.AddSin(this);
      t12 = datatree.AddDivide(darg, t11);
      return datatree.AddUMinus(t12);
    case oAsin:
      t11 = datatree.AddCos(this);
      return datatree.AddDivide(darg, t11);
    case oAtan:
      t11 = datatree.AddTimes(arg, arg);
      t12 = datatree.AddPlus(datatree.One, t11);
      return datatree.AddDivide(darg, t12);
    case oCosh:
      t11 = datatree.AddSinh(arg);
      return datatree.AddTimes(darg, t11);
    case oSinh:
      t11 = datatree.AddCosh(arg);
      return datatree.AddTimes(darg, t11);
    case oTanh:
      t11 = datatree.AddTimes(this, this);
      t12 = datatree.AddMinus(datatree.One, t11);
      return datatree.AddTimes(darg, t12);
    case oAcosh:
      t11 = datatree.AddSinh(this);
      return datatree.AddDivide(darg, t11);
    case oAsinh:
      t11 = datatree.AddCosh(this);
      return datatree.AddDivide(darg, t11);
    case oAtanh:
      t11 = datatree.AddTimes(arg, arg);
      t12 = datatree.AddMinus(datatree.One, t11);
      return datatree.AddTimes(darg, t12);
    case oSqrt:
      t11 = datatree.AddPlus(this, this);
      return datatree.AddDivide(darg, t11);
    case oAbs:
      t11 = datatree.AddSign(arg);
      return datatree.AddTimes(t11, darg);
    case oSign:
      return datatree.Zero;
    case oSteadyState:
      if (datatree.isDynamic())
        {
          if (datatree.getTypeByDerivID(deriv_id) == eParameter)
            {
              VariableNode *varg = dynamic_cast<VariableNode *>(arg);
              if (varg == NULL)
                {
                  cerr << "UnaryOpNode::composeDerivatives: STEADY_STATE() should only be used on "
                       << "standalone variables (like STEADY_STATE(y)) to be derivable w.r.t. parameters" << endl;
                  exit(EXIT_FAILURE);
                }
              if (datatree.symbol_table.getType(varg->symb_id) == eEndogenous)
                return datatree.AddSteadyStateParamDeriv(arg, datatree.getSymbIDByDerivID(deriv_id));
              else
                return datatree.Zero;
            }
          else
            return datatree.Zero;
        }
      else
        return darg;
    case oSteadyStateParamDeriv:
      assert(datatree.isDynamic());
      if (datatree.getTypeByDerivID(deriv_id) == eParameter)
        {
          VariableNode *varg = dynamic_cast<VariableNode *>(arg);
          assert(varg != NULL);
          assert(datatree.symbol_table.getType(varg->symb_id) == eEndogenous);
          return datatree.AddSteadyStateParam2ndDeriv(arg, param1_symb_id, datatree.getSymbIDByDerivID(deriv_id));
        }
      else
        return datatree.Zero;
    case oSteadyStateParam2ndDeriv:
      assert(datatree.isDynamic());
      if (datatree.getTypeByDerivID(deriv_id) == eParameter)
        {
          cerr << "3rd derivative of STEADY_STATE node w.r.t. three parameters not implemented" << endl;
          exit(EXIT_FAILURE);
        }
      else
        return datatree.Zero;
    case oExpectation:
      cerr << "UnaryOpNode::composeDerivatives: not implemented on oExpectation" << endl;
      exit(EXIT_FAILURE);
    case oErf:
      // x^2
      t11 = datatree.AddPower(arg, datatree.Two);
      // exp(x^2)
      t12 =  datatree.AddExp(t11);
      // sqrt(pi)
      t11 = datatree.AddSqrt(datatree.Pi);
      // sqrt(pi)*exp(x^2)
      t13 = datatree.AddTimes(t11, t12);
      // 2/(sqrt(pi)*exp(x^2));
      t14 = datatree.AddDivide(datatree.Two, t13);
      // (2/(sqrt(pi)*exp(x^2)))*dx;
      return datatree.AddTimes(t14, darg);
    }
  // Suppress GCC warning
  exit(EXIT_FAILURE);
}

expr_t
UnaryOpNode::computeDerivative(int deriv_id)
{
  expr_t darg = arg->getDerivative(deriv_id);
  return composeDerivatives(darg, deriv_id);
}

int
UnaryOpNode::cost(const temporary_terms_t &temporary_terms, bool is_matlab) const
{
  // For a temporary term, the cost is null
  temporary_terms_t::const_iterator it = temporary_terms.find(const_cast<UnaryOpNode *>(this));
  if (it != temporary_terms.end())
    return 0;

  int cost = arg->cost(temporary_terms, is_matlab);

  if (is_matlab)
    // Cost for Matlab files
    switch (op_code)
      {
      case oUminus:
      case oSign:
        return cost + 70;
      case oExp:
        return cost + 160;
      case oLog:
        return cost + 300;
      case oLog10:
      case oErf:
        return cost + 16000;
      case oCos:
      case oSin:
      case oCosh:
        return cost + 210;
      case oTan:
        return cost + 230;
      case oAcos:
        return cost + 300;
      case oAsin:
        return cost + 310;
      case oAtan:
        return cost + 140;
      case oSinh:
        return cost + 240;
      case oTanh:
        return cost + 190;
      case oAcosh:
        return cost + 770;
      case oAsinh:
        return cost + 460;
      case oAtanh:
        return cost + 350;
      case oSqrt:
      case oAbs:
        return cost + 570;
      case oSteadyState:
      case oSteadyStateParamDeriv:
      case oSteadyStateParam2ndDeriv:
      case oExpectation:
        return cost;
      }
  else
    // Cost for C files
    switch (op_code)
      {
      case oUminus:
      case oSign:
        return cost + 3;
      case oExp:
      case oAcosh:
        return cost + 210;
      case oLog:
        return cost + 137;
      case oLog10:
        return cost + 139;
      case oCos:
      case oSin:
        return cost + 160;
      case oTan:
        return cost + 170;
      case oAcos:
      case oAtan:
        return cost + 190;
      case oAsin:
        return cost + 180;
      case oCosh:
      case oSinh:
      case oTanh:
      case oErf:
        return cost + 240;
      case oAsinh:
        return cost + 220;
      case oAtanh:
        return cost + 150;
      case oSqrt:
      case oAbs:
        return cost + 90;
      case oSteadyState:
      case oSteadyStateParamDeriv:
      case oSteadyStateParam2ndDeriv:
      case oExpectation:
        return cost;
      }
  // Suppress GCC warning
  exit(EXIT_FAILURE);
}

void
UnaryOpNode::computeTemporaryTerms(map<expr_t, int> &reference_count,
                                   temporary_terms_t &temporary_terms,
                                   bool is_matlab) const
{
  expr_t this2 = const_cast<UnaryOpNode *>(this);

  map<expr_t, int>::iterator it = reference_count.find(this2);
  if (it == reference_count.end())
    {
      reference_count[this2] = 1;
      arg->computeTemporaryTerms(reference_count, temporary_terms, is_matlab);
    }
  else
    {
      reference_count[this2]++;
      if (reference_count[this2] * cost(temporary_terms, is_matlab) > MIN_COST(is_matlab))
        temporary_terms.insert(this2);
    }
}

void
UnaryOpNode::computeTemporaryTerms(map<expr_t, int> &reference_count,
                                   temporary_terms_t &temporary_terms,
                                   map<expr_t, pair<int, int> > &first_occurence,
                                   int Curr_block,
                                   vector< vector<temporary_terms_t> > &v_temporary_terms,
                                   int equation) const
{
  expr_t this2 = const_cast<UnaryOpNode *>(this);
  map<expr_t, int>::iterator it = reference_count.find(this2);
  if (it == reference_count.end())
    {
      reference_count[this2] = 1;
      first_occurence[this2] = make_pair(Curr_block, equation);
      arg->computeTemporaryTerms(reference_count, temporary_terms, first_occurence, Curr_block, v_temporary_terms, equation);
    }
  else
    {
      reference_count[this2]++;
      if (reference_count[this2] * cost(temporary_terms, false) > MIN_COST_C)
        {
          temporary_terms.insert(this2);
          v_temporary_terms[first_occurence[this2].first][first_occurence[this2].second].insert(this2);
        }
    }
}

void
UnaryOpNode::collectTemporary_terms(const temporary_terms_t &temporary_terms, temporary_terms_inuse_t &temporary_terms_inuse, int Curr_Block) const
{
  temporary_terms_t::const_iterator it = temporary_terms.find(const_cast<UnaryOpNode *>(this));
  if (it != temporary_terms.end())
    temporary_terms_inuse.insert(idx);
  else
    arg->collectTemporary_terms(temporary_terms, temporary_terms_inuse, Curr_Block);
}

bool
UnaryOpNode::containsExternalFunction() const
{
  return arg->containsExternalFunction();
}

void
UnaryOpNode::writeOutput(ostream &output, ExprNodeOutputType output_type,
                         const temporary_terms_t &temporary_terms,
                         deriv_node_temp_terms_t &tef_terms) const
{
  // If node is a temporary term
  temporary_terms_t::const_iterator it = temporary_terms.find(const_cast<UnaryOpNode *>(this));
  if (it != temporary_terms.end())
    {
      if (output_type == oMatlabDynamicModelSparse)
        output << "T" << idx << "(it_)";
      else
        output << "T" << idx;
      return;
    }

  // Always put parenthesis around uminus nodes
  if (op_code == oUminus)
    output << LEFT_PAR(output_type);

  switch (op_code)
    {
    case oUminus:
      output << "-";
      break;
    case oExp:
      output << "exp";
      break;
    case oLog:
      output << "log";
      break;
    case oLog10:
      if (IS_LATEX(output_type))
        output << "log_{10}";
      else
        output << "log10";
      break;
    case oCos:
      output << "cos";
      break;
    case oSin:
      output << "sin";
      break;
    case oTan:
      output << "tan";
      break;
    case oAcos:
      output << "acos";
      break;
    case oAsin:
      output << "asin";
      break;
    case oAtan:
      output << "atan";
      break;
    case oCosh:
      output << "cosh";
      break;
    case oSinh:
      output << "sinh";
      break;
    case oTanh:
      output << "tanh";
      break;
    case oAcosh:
      output << "acosh";
      break;
    case oAsinh:
      output << "asinh";
      break;
    case oAtanh:
      output << "atanh";
      break;
    case oSqrt:
      output << "sqrt";
      break;
    case oAbs:
      output << "abs";
      break;
    case oSign:
      if (output_type == oCDynamicModel || output_type == oCStaticModel)
        output << "copysign";
      else
        output << "sign";
      break;
    case oSteadyState:
      ExprNodeOutputType new_output_type;
      switch (output_type)
        {
        case oMatlabDynamicModel:
          new_output_type = oMatlabDynamicSteadyStateOperator;
          break;
        case oLatexDynamicModel:
          new_output_type = oLatexDynamicSteadyStateOperator;
          break;
        case oCDynamicModel:
          new_output_type = oCDynamicSteadyStateOperator;
          break;
        case oMatlabDynamicModelSparse:
          new_output_type = oMatlabDynamicSparseSteadyStateOperator;
          break;
        default:
          new_output_type = output_type;
          break;
        }
      output << "(";
      arg->writeOutput(output, new_output_type, temporary_terms, tef_terms);
      output << ")";
      return;
    case oSteadyStateParamDeriv:
      {
        VariableNode *varg = dynamic_cast<VariableNode *>(arg);
        assert(varg != NULL);
        assert(datatree.symbol_table.getType(varg->symb_id) == eEndogenous);
        assert(datatree.symbol_table.getType(param1_symb_id) == eParameter);
        int tsid_endo = datatree.symbol_table.getTypeSpecificID(varg->symb_id);
        int tsid_param = datatree.symbol_table.getTypeSpecificID(param1_symb_id);
        assert(IS_MATLAB(output_type));
        output << "ss_param_deriv(" << tsid_endo+1 << "," << tsid_param+1 << ")";
      }
      return;
    case oSteadyStateParam2ndDeriv:
      {
        VariableNode *varg = dynamic_cast<VariableNode *>(arg);
        assert(varg != NULL);
        assert(datatree.symbol_table.getType(varg->symb_id) == eEndogenous);
        assert(datatree.symbol_table.getType(param1_symb_id) == eParameter);
        assert(datatree.symbol_table.getType(param2_symb_id) == eParameter);
        int tsid_endo = datatree.symbol_table.getTypeSpecificID(varg->symb_id);
        int tsid_param1 = datatree.symbol_table.getTypeSpecificID(param1_symb_id);
        int tsid_param2 = datatree.symbol_table.getTypeSpecificID(param2_symb_id);
        assert(IS_MATLAB(output_type));
        output << "ss_param_2nd_deriv(" << tsid_endo+1 << "," << tsid_param1+1
               << "," << tsid_param2+1 << ")";
      }
      return;
    case oExpectation:
      if (!IS_LATEX(output_type))
        {
          cerr << "UnaryOpNode::writeOutput: not implemented on oExpectation" << endl;
          exit(EXIT_FAILURE);
        }
      output << "\\mathbb{E}_{t";
      if (expectation_information_set != 0)
        {
          if (expectation_information_set > 0)
            output << "+";
          output << expectation_information_set;
        }
      output << "}";
      break;
    case oErf:
      output << "erf";
      break;
    }

  bool close_parenthesis = false;

  /* Enclose argument with parentheses if:
     - current opcode is not uminus, or
     - current opcode is uminus and argument has lowest precedence
  */
  if (op_code != oUminus
      || (op_code == oUminus
          && arg->precedence(output_type, temporary_terms) < precedence(output_type, temporary_terms)))
    {
      output << LEFT_PAR(output_type);
      if (op_code == oSign && (output_type == oCDynamicModel || output_type == oCStaticModel))
        output << "1.0,";
      close_parenthesis = true;
    }

  // Write argument
  arg->writeOutput(output, output_type, temporary_terms, tef_terms);

  if (close_parenthesis)
    output << RIGHT_PAR(output_type);

  // Close parenthesis for uminus
  if (op_code == oUminus)
    output << RIGHT_PAR(output_type);
}

void
UnaryOpNode::writeExternalFunctionOutput(ostream &output, ExprNodeOutputType output_type,
                                         const temporary_terms_t &temporary_terms,
                                         deriv_node_temp_terms_t &tef_terms) const
{
  arg->writeExternalFunctionOutput(output, output_type, temporary_terms, tef_terms);
}

void
UnaryOpNode::compileExternalFunctionOutput(ostream &CompileCode, unsigned int &instruction_number,
                                           bool lhs_rhs, const temporary_terms_t &temporary_terms,
                                           const map_idx_t &map_idx, bool dynamic, bool steady_dynamic,
                                           deriv_node_temp_terms_t &tef_terms) const
{
  arg->compileExternalFunctionOutput(CompileCode, instruction_number, lhs_rhs, temporary_terms, map_idx,
                                     dynamic, steady_dynamic, tef_terms);
}

double
UnaryOpNode::eval_opcode(UnaryOpcode op_code, double v) throw (EvalException, EvalExternalFunctionException)
{
  switch (op_code)
    {
    case oUminus:
      return (-v);
    case oExp:
      return (exp(v));
    case oLog:
      return (log(v));
    case oLog10:
      return (log10(v));
    case oCos:
      return (cos(v));
    case oSin:
      return (sin(v));
    case oTan:
      return (tan(v));
    case oAcos:
      return (acos(v));
    case oAsin:
      return (asin(v));
    case oAtan:
      return (atan(v));
    case oCosh:
      return (cosh(v));
    case oSinh:
      return (sinh(v));
    case oTanh:
      return (tanh(v));
    case oAcosh:
      return (acosh(v));
    case oAsinh:
      return (asinh(v));
    case oAtanh:
      return (atanh(v));
    case oSqrt:
      return (sqrt(v));
    case oAbs:
      return (abs(v));
    case oSign:
      return (v > 0) ? 1 : ((v < 0) ? -1 : 0);
    case oSteadyState:
      return (v);
    case oSteadyStateParamDeriv:
    case oSteadyStateParam2ndDeriv:
    case oExpectation:
      throw EvalException();
    case oErf:
      return (erf(v));
    }
  // Suppress GCC warning
  exit(EXIT_FAILURE);
}

double
UnaryOpNode::eval(const eval_context_t &eval_context) const throw (EvalException, EvalExternalFunctionException)
{
  double v = arg->eval(eval_context);

  return eval_opcode(op_code, v);
}

void
UnaryOpNode::compile(ostream &CompileCode, unsigned int &instruction_number,
                     bool lhs_rhs, const temporary_terms_t &temporary_terms,
                     const map_idx_t &map_idx, bool dynamic, bool steady_dynamic,
                     deriv_node_temp_terms_t &tef_terms) const
{
  temporary_terms_t::const_iterator it = temporary_terms.find(const_cast<UnaryOpNode *>(this));
  if (it != temporary_terms.end())
    {
      if (dynamic)
        {
          map_idx_t::const_iterator ii = map_idx.find(idx);
          FLDT_ fldt(ii->second);
          fldt.write(CompileCode, instruction_number);
        }
      else
        {
          map_idx_t::const_iterator ii = map_idx.find(idx);
          FLDST_ fldst(ii->second);
          fldst.write(CompileCode, instruction_number);
        }
      return;
    }
  if (op_code == oSteadyState)
    arg->compile(CompileCode, instruction_number, lhs_rhs, temporary_terms, map_idx, dynamic, true, tef_terms);
  else
    {
      arg->compile(CompileCode, instruction_number, lhs_rhs, temporary_terms, map_idx, dynamic, steady_dynamic, tef_terms);
      FUNARY_ funary(op_code);
      funary.write(CompileCode, instruction_number);
    }
}

void
UnaryOpNode::collectDynamicVariables(SymbolType type_arg, set<pair<int, int> > &result) const
{
  arg->collectDynamicVariables(type_arg, result);
}

pair<int, expr_t>
UnaryOpNode::normalizeEquation(int var_endo, vector<pair<int, pair<expr_t, expr_t> > > &List_of_Op_RHS) const
{
  pair<bool, expr_t > res = arg->normalizeEquation(var_endo, List_of_Op_RHS);
  int is_endogenous_present = res.first;
  expr_t New_expr_t = res.second;

  if (is_endogenous_present == 2) /* The equation could not be normalized and the process is given-up*/
    return (make_pair(2, (expr_t) NULL));
  else if (is_endogenous_present) /* The argument of the function contains the current values of 
                                     the endogenous variable associated to the equation. 
                                     In order to normalized, we have to apply the invert function to the RHS.*/ 
    {
      switch (op_code)
        {
        case oUminus:
          List_of_Op_RHS.push_back(make_pair(oUminus, make_pair((expr_t) NULL, (expr_t) NULL)));
          return (make_pair(1, (expr_t) NULL));
        case oExp:
          List_of_Op_RHS.push_back(make_pair(oLog, make_pair((expr_t) NULL, (expr_t) NULL)));
          return (make_pair(1, (expr_t) NULL));
        case oLog:
          List_of_Op_RHS.push_back(make_pair(oExp, make_pair((expr_t) NULL, (expr_t) NULL)));
          return (make_pair(1, (expr_t) NULL));
        case oLog10:
          List_of_Op_RHS.push_back(make_pair(oPower, make_pair((expr_t) NULL, datatree.AddNonNegativeConstant("10"))));
          return (make_pair(1, (expr_t) NULL));
        case oCos:
          List_of_Op_RHS.push_back(make_pair(oAcos, make_pair((expr_t) NULL, (expr_t) NULL)));
          return (make_pair(1, (expr_t) NULL));
        case oSin:
          List_of_Op_RHS.push_back(make_pair(oAsin, make_pair((expr_t) NULL, (expr_t) NULL)));
          return (make_pair(1, (expr_t) NULL));
        case oTan:
          List_of_Op_RHS.push_back(make_pair(oAtan, make_pair((expr_t) NULL, (expr_t) NULL)));
          return (make_pair(1, (expr_t) NULL));
        case oAcos:
          List_of_Op_RHS.push_back(make_pair(oCos, make_pair((expr_t) NULL, (expr_t) NULL)));
          return (make_pair(1, (expr_t) NULL));
        case oAsin:
          List_of_Op_RHS.push_back(make_pair(oSin, make_pair((expr_t) NULL, (expr_t) NULL)));
          return (make_pair(1, (expr_t) NULL));
        case oAtan:
          List_of_Op_RHS.push_back(make_pair(oTan, make_pair((expr_t) NULL, (expr_t) NULL)));
          return (make_pair(1, (expr_t) NULL));
        case oCosh:
          List_of_Op_RHS.push_back(make_pair(oAcosh, make_pair((expr_t) NULL, (expr_t) NULL)));
          return (make_pair(1, (expr_t) NULL));
        case oSinh:
          List_of_Op_RHS.push_back(make_pair(oAsinh, make_pair((expr_t) NULL, (expr_t) NULL)));
          return (make_pair(1, (expr_t) NULL));
        case oTanh:
          List_of_Op_RHS.push_back(make_pair(oAtanh, make_pair((expr_t) NULL, (expr_t) NULL)));
          return (make_pair(1, (expr_t) NULL));
        case oAcosh:
          List_of_Op_RHS.push_back(make_pair(oCosh, make_pair((expr_t) NULL, (expr_t) NULL)));
          return (make_pair(1, (expr_t) NULL));
        case oAsinh:
          List_of_Op_RHS.push_back(make_pair(oSinh, make_pair((expr_t) NULL, (expr_t) NULL)));
          return (make_pair(1, (expr_t) NULL));
        case oAtanh:
          List_of_Op_RHS.push_back(make_pair(oTanh, make_pair((expr_t) NULL, (expr_t) NULL)));
          return (make_pair(1, (expr_t) NULL));
        case oSqrt:
          List_of_Op_RHS.push_back(make_pair(oPower, make_pair((expr_t) NULL, datatree.Two)));
          return (make_pair(1, (expr_t) NULL));
        case oAbs:
          return (make_pair(2, (expr_t) NULL));
        case oSign:
          return (make_pair(2, (expr_t) NULL));
        case oSteadyState:
          return (make_pair(2, (expr_t) NULL));
        case oErf:
          return (make_pair(2, (expr_t) NULL));
        default:
          cerr << "Unary operator not handled during the normalization process" << endl;
          return (make_pair(2, (expr_t) NULL)); // Could not be normalized
        }
    }
  else
    { /* If the argument of the function do not contain the current values of the endogenous variable 
         related to the equation, the function with its argument is stored in the RHS*/
      switch (op_code)
        {
        case oUminus:
          return (make_pair(0, datatree.AddUMinus(New_expr_t)));
        case oExp:
          return (make_pair(0, datatree.AddExp(New_expr_t)));
        case oLog:
          return (make_pair(0, datatree.AddLog(New_expr_t)));
        case oLog10:
          return (make_pair(0, datatree.AddLog10(New_expr_t)));
        case oCos:
          return (make_pair(0, datatree.AddCos(New_expr_t)));
        case oSin:
          return (make_pair(0, datatree.AddSin(New_expr_t)));
        case oTan:
          return (make_pair(0, datatree.AddTan(New_expr_t)));
        case oAcos:
          return (make_pair(0, datatree.AddAcos(New_expr_t)));
        case oAsin:
          return (make_pair(0, datatree.AddAsin(New_expr_t)));
        case oAtan:
          return (make_pair(0, datatree.AddAtan(New_expr_t)));
        case oCosh:
          return (make_pair(0, datatree.AddCosh(New_expr_t)));
        case oSinh:
          return (make_pair(0, datatree.AddSinh(New_expr_t)));
        case oTanh:
          return (make_pair(0, datatree.AddTanh(New_expr_t)));
        case oAcosh:
          return (make_pair(0, datatree.AddAcosh(New_expr_t)));
        case oAsinh:
          return (make_pair(0, datatree.AddAsinh(New_expr_t)));
        case oAtanh:
          return (make_pair(0, datatree.AddAtanh(New_expr_t)));
        case oSqrt:
          return (make_pair(0, datatree.AddSqrt(New_expr_t)));
        case oAbs:
          return (make_pair(0, datatree.AddAbs(New_expr_t)));
        case oSign:
          return (make_pair(0, datatree.AddSign(New_expr_t)));
        case oSteadyState:
          return (make_pair(0, datatree.AddSteadyState(New_expr_t)));
        case oErf:
          return (make_pair(0, datatree.AddErf(New_expr_t)));
        default:
          cerr << "Unary operator not handled during the normalization process" << endl;
          return (make_pair(2, (expr_t) NULL)); // Could not be normalized
        }
    }
  cerr << "UnaryOpNode::normalizeEquation: impossible case" << endl;
  exit(EXIT_FAILURE);
}

expr_t
UnaryOpNode::getChainRuleDerivative(int deriv_id, const map<int, expr_t> &recursive_variables)
{
  expr_t darg = arg->getChainRuleDerivative(deriv_id, recursive_variables);
  return composeDerivatives(darg, deriv_id);
}

expr_t
UnaryOpNode::buildSimilarUnaryOpNode(expr_t alt_arg, DataTree &alt_datatree) const
{
  switch (op_code)
    {
    case oUminus:
      return alt_datatree.AddUMinus(alt_arg);
    case oExp:
      return alt_datatree.AddExp(alt_arg);
    case oLog:
      return alt_datatree.AddLog(alt_arg);
    case oLog10:
      return alt_datatree.AddLog10(alt_arg);
    case oCos:
      return alt_datatree.AddCos(alt_arg);
    case oSin:
      return alt_datatree.AddSin(alt_arg);
    case oTan:
      return alt_datatree.AddTan(alt_arg);
    case oAcos:
      return alt_datatree.AddAcos(alt_arg);
    case oAsin:
      return alt_datatree.AddAsin(alt_arg);
    case oAtan:
      return alt_datatree.AddAtan(alt_arg);
    case oCosh:
      return alt_datatree.AddCosh(alt_arg);
    case oSinh:
      return alt_datatree.AddSinh(alt_arg);
    case oTanh:
      return alt_datatree.AddTanh(alt_arg);
    case oAcosh:
      return alt_datatree.AddAcosh(alt_arg);
    case oAsinh:
      return alt_datatree.AddAsinh(alt_arg);
    case oAtanh:
      return alt_datatree.AddAtanh(alt_arg);
    case oSqrt:
      return alt_datatree.AddSqrt(alt_arg);
    case oAbs:
      return alt_datatree.AddAbs(alt_arg);
    case oSign:
      return alt_datatree.AddSign(alt_arg);
    case oSteadyState:
      return alt_datatree.AddSteadyState(alt_arg);
    case oSteadyStateParamDeriv:
      cerr << "UnaryOpNode::buildSimilarUnaryOpNode: oSteadyStateParamDeriv can't be translated" << endl;
      exit(EXIT_FAILURE);
    case oSteadyStateParam2ndDeriv:
      cerr << "UnaryOpNode::buildSimilarUnaryOpNode: oSteadyStateParam2ndDeriv can't be translated" << endl;
      exit(EXIT_FAILURE);
    case oExpectation:
      return alt_datatree.AddExpectation(expectation_information_set, alt_arg);
    case oErf:
      return alt_datatree.AddErf(alt_arg);
    }
  // Suppress GCC warning
  exit(EXIT_FAILURE);
}

expr_t
UnaryOpNode::toStatic(DataTree &static_datatree) const
{
  expr_t sarg = arg->toStatic(static_datatree);
  return buildSimilarUnaryOpNode(sarg, static_datatree);
}

expr_t
UnaryOpNode::cloneDynamic(DataTree &dynamic_datatree) const
{
  expr_t substarg = arg->cloneDynamic(dynamic_datatree);
  return buildSimilarUnaryOpNode(substarg, dynamic_datatree);
}

expr_t
UnaryOpNode::cloneDynamicReindex(DataTree &dynamic_datatree, SymbolTable &orig_symbol_table) const
{
  expr_t substarg = arg->cloneDynamicReindex(dynamic_datatree, orig_symbol_table);
  return buildSimilarUnaryOpNode(substarg, dynamic_datatree);
}

int
UnaryOpNode::maxEndoLead() const
{
  return arg->maxEndoLead();
}

int
UnaryOpNode::maxExoLead() const
{
  return arg->maxExoLead();
}

int
UnaryOpNode::maxEndoLag() const
{
  return arg->maxEndoLag();
}

int
UnaryOpNode::maxExoLag() const
{
  return arg->maxExoLag();
}

int
UnaryOpNode::maxLead() const
{
  return arg->maxLead();
}

expr_t
UnaryOpNode::decreaseLeadsLags(int n) const
{
  expr_t argsubst = arg->decreaseLeadsLags(n);
  return buildSimilarUnaryOpNode(argsubst, datatree);
}

expr_t
UnaryOpNode::decreaseLeadsLagsPredeterminedVariables() const
{
  expr_t argsubst = arg->decreaseLeadsLagsPredeterminedVariables();
  return buildSimilarUnaryOpNode(argsubst, datatree);
}

expr_t
UnaryOpNode::substituteEndoLeadGreaterThanTwo(subst_table_t &subst_table, vector<BinaryOpNode *> &neweqs, bool deterministic_model) const
{
  if (op_code == oUminus || deterministic_model)
    {
      expr_t argsubst = arg->substituteEndoLeadGreaterThanTwo(subst_table, neweqs, deterministic_model);
      return buildSimilarUnaryOpNode(argsubst, datatree);
    }
  else
    {
      if (maxEndoLead() >= 2)
        return createEndoLeadAuxiliaryVarForMyself(subst_table, neweqs);
      else
        return const_cast<UnaryOpNode *>(this);
    }
}

expr_t
UnaryOpNode::substituteEndoLagGreaterThanTwo(subst_table_t &subst_table, vector<BinaryOpNode *> &neweqs) const
{
  expr_t argsubst = arg->substituteEndoLagGreaterThanTwo(subst_table, neweqs);
  return buildSimilarUnaryOpNode(argsubst, datatree);
}

expr_t
UnaryOpNode::substituteExoLead(subst_table_t &subst_table, vector<BinaryOpNode *> &neweqs, bool deterministic_model) const
{
  if (op_code == oUminus || deterministic_model)
    {
      expr_t argsubst = arg->substituteExoLead(subst_table, neweqs, deterministic_model);
      return buildSimilarUnaryOpNode(argsubst, datatree);
    }
  else
    {
      if (maxExoLead() >= 1)
        return createExoLeadAuxiliaryVarForMyself(subst_table, neweqs);
      else
        return const_cast<UnaryOpNode *>(this);
    }
}

expr_t
UnaryOpNode::substituteExoLag(subst_table_t &subst_table, vector<BinaryOpNode *> &neweqs) const
{
  expr_t argsubst = arg->substituteExoLag(subst_table, neweqs);
  return buildSimilarUnaryOpNode(argsubst, datatree);
}

expr_t
UnaryOpNode::substituteExpectation(subst_table_t &subst_table, vector<BinaryOpNode *> &neweqs, bool partial_information_model) const
{
  if (op_code==oExpectation)
    {
      subst_table_t::iterator it = subst_table.find(const_cast<UnaryOpNode *>(this));
      if (it != subst_table.end())
        return const_cast<VariableNode *>(it->second);

      //Arriving here, we need to create an auxiliary variable for this Expectation Operator:
      //AUX_EXPECT_(LEAD/LAG)_(period)_(arg.idx) OR
      //AUX_EXPECT_(info_set_name)_(arg.idx)
      int symb_id = datatree.symbol_table.addExpectationAuxiliaryVar(expectation_information_set, arg->idx);
      expr_t newAuxE = datatree.AddVariable(symb_id, 0);

      if (partial_information_model && expectation_information_set == 0)
        if (dynamic_cast<VariableNode *>(arg) == NULL)
          {
            cerr << "ERROR: In Partial Information models, EXPECTATION(0)(X) "
                 << "can only be used when X is a single variable." << endl;
            exit(EXIT_FAILURE);
          }

      //take care of any nested expectation operators by calling arg->substituteExpectation(.), then decreaseLeadsLags for this oExpectation operator
      //arg(lag-period) (holds entire subtree of arg(lag-period)
      expr_t substexpr = (arg->substituteExpectation(subst_table, neweqs, partial_information_model))->decreaseLeadsLags(expectation_information_set);
      assert(substexpr != NULL);
      neweqs.push_back(dynamic_cast<BinaryOpNode *>(datatree.AddEqual(newAuxE, substexpr))); //AUXE_period_arg.idx = arg(lag-period)
      newAuxE = datatree.AddVariable(symb_id, expectation_information_set);

      assert(dynamic_cast<VariableNode *>(newAuxE) != NULL);
      subst_table[this] = dynamic_cast<VariableNode *>(newAuxE);
      return newAuxE;
    }
  else
    {
      expr_t argsubst = arg->substituteExpectation(subst_table, neweqs, partial_information_model);
      return buildSimilarUnaryOpNode(argsubst, datatree);
    }
}

expr_t
UnaryOpNode::differentiateForwardVars(const vector<string> &subset, subst_table_t &subst_table, vector<BinaryOpNode *> &neweqs) const
{
  expr_t argsubst = arg->differentiateForwardVars(subset, subst_table, neweqs);
  return buildSimilarUnaryOpNode(argsubst, datatree);
}

bool
UnaryOpNode::isNumConstNodeEqualTo(double value) const
{
  return false;
}

bool
UnaryOpNode::isVariableNodeEqualTo(SymbolType type_arg, int variable_id, int lag_arg) const
{
  return false;
}

bool
UnaryOpNode::containsEndogenous(void) const
{
  return arg->containsEndogenous();
}

expr_t
UnaryOpNode::replaceTrendVar() const
{
  expr_t argsubst = arg->replaceTrendVar();
  return buildSimilarUnaryOpNode(argsubst, datatree);
}

expr_t
UnaryOpNode::detrend(int symb_id, bool log_trend, expr_t trend) const
{
  expr_t argsubst = arg->detrend(symb_id, log_trend, trend);
  return buildSimilarUnaryOpNode(argsubst, datatree);
}

expr_t
UnaryOpNode::removeTrendLeadLag(map<int, expr_t> trend_symbols_map) const
{
  expr_t argsubst = arg->removeTrendLeadLag(trend_symbols_map);
  return buildSimilarUnaryOpNode(argsubst, datatree);
}

bool
UnaryOpNode::isInStaticForm() const
{
  if (op_code == oSteadyState || op_code == oSteadyStateParamDeriv
      || op_code == oSteadyStateParam2ndDeriv
      || op_code == oExpectation)
    return false;
  else
    return arg->isInStaticForm();
}

BinaryOpNode::BinaryOpNode(DataTree &datatree_arg, const expr_t arg1_arg,
                           BinaryOpcode op_code_arg, const expr_t arg2_arg) :
  ExprNode(datatree_arg),
  arg1(arg1_arg),
  arg2(arg2_arg),
  op_code(op_code_arg),
  powerDerivOrder(0)
{
  datatree.binary_op_node_map[make_pair(make_pair(make_pair(arg1, arg2), powerDerivOrder), op_code)] = this;
}

BinaryOpNode::BinaryOpNode(DataTree &datatree_arg, const expr_t arg1_arg,
                           BinaryOpcode op_code_arg, const expr_t arg2_arg, int powerDerivOrder_arg) :
  ExprNode(datatree_arg),
  arg1(arg1_arg),
  arg2(arg2_arg),
  op_code(op_code_arg),
  powerDerivOrder(powerDerivOrder_arg)
{
  assert(powerDerivOrder >= 0);
  datatree.binary_op_node_map[make_pair(make_pair(make_pair(arg1, arg2), powerDerivOrder), op_code)] = this;
}

void
BinaryOpNode::prepareForDerivation()
{
  if (preparedForDerivation)
    return;

  preparedForDerivation = true;

  arg1->prepareForDerivation();
  arg2->prepareForDerivation();

  // Non-null derivatives are the union of those of the arguments
  // Compute set union of arg1->non_null_derivatives and arg2->non_null_derivatives
  set_union(arg1->non_null_derivatives.begin(),
            arg1->non_null_derivatives.end(),
            arg2->non_null_derivatives.begin(),
            arg2->non_null_derivatives.end(),
            inserter(non_null_derivatives, non_null_derivatives.begin()));
}

expr_t
BinaryOpNode::getNonZeroPartofEquation() const
{
  assert(arg1 == datatree.Zero || arg2 == datatree.Zero);
  if (arg1 == datatree.Zero)
    return arg2;
  return arg1;
}

expr_t
BinaryOpNode::composeDerivatives(expr_t darg1, expr_t darg2)
{
  expr_t t11, t12, t13, t14, t15;

  switch (op_code)
    {
    case oPlus:
      return datatree.AddPlus(darg1, darg2);
    case oMinus:
      return datatree.AddMinus(darg1, darg2);
    case oTimes:
      t11 = datatree.AddTimes(darg1, arg2);
      t12 = datatree.AddTimes(darg2, arg1);
      return datatree.AddPlus(t11, t12);
    case oDivide:
      if (darg2 != datatree.Zero)
        {
          t11 = datatree.AddTimes(darg1, arg2);
          t12 = datatree.AddTimes(darg2, arg1);
          t13 = datatree.AddMinus(t11, t12);
          t14 = datatree.AddTimes(arg2, arg2);
          return datatree.AddDivide(t13, t14);
        }
      else
        return datatree.AddDivide(darg1, arg2);
    case oLess:
    case oGreater:
    case oLessEqual:
    case oGreaterEqual:
    case oEqualEqual:
    case oDifferent:
      return datatree.Zero;
    case oPower:
      if (darg2 == datatree.Zero)
        if (darg1 == datatree.Zero)
          return datatree.Zero;
        else
          if (dynamic_cast<NumConstNode *>(arg2) != NULL)
            {
              t11 = datatree.AddMinus(arg2, datatree.One);
              t12 = datatree.AddPower(arg1, t11);
              t13 = datatree.AddTimes(arg2, t12);
              return datatree.AddTimes(darg1, t13);
            }
          else
            return datatree.AddTimes(darg1, datatree.AddPowerDeriv(arg1, arg2, powerDerivOrder + 1));
      else
        {
          t11 = datatree.AddLog(arg1);
          t12 = datatree.AddTimes(darg2, t11);
          t13 = datatree.AddTimes(darg1, arg2);
          t14 = datatree.AddDivide(t13, arg1);
          t15 = datatree.AddPlus(t12, t14);
          return datatree.AddTimes(t15, this);
        }
    case oPowerDeriv:
      if (darg2 == datatree.Zero)
        return datatree.AddTimes(darg1, datatree.AddPowerDeriv(arg1, arg2, powerDerivOrder + 1));
      else
        {
          t11 = datatree.AddTimes(darg2, datatree.AddLog(arg1));
          t12 = datatree.AddMinus(arg2, datatree.AddPossiblyNegativeConstant(powerDerivOrder));
          t13 = datatree.AddTimes(darg1, t12);
          t14 = datatree.AddDivide(t13, arg1);
          t15 = datatree.AddPlus(t11, t14);
          expr_t f = datatree.AddPower(arg1, t12);
          expr_t first_part  = datatree.AddTimes(f, t15);

          for (int i = 0; i < powerDerivOrder; i++)
            first_part = datatree.AddTimes(first_part, datatree.AddMinus(arg2, datatree.AddPossiblyNegativeConstant(i)));

          t13 = datatree.Zero;
          for (int i = 0; i < powerDerivOrder; i++)
            {
              t11 = datatree.One;
              for (int j = 0; j < powerDerivOrder; j++)
                if (i != j)
                  {
                    t12 = datatree.AddMinus(arg2, datatree.AddPossiblyNegativeConstant(j));
                    t11 = datatree.AddTimes(t11, t12);
                  }
              t13 = datatree.AddPlus(t13, t11);
            }
          t13 = datatree.AddTimes(darg2, t13);
          t14 = datatree.AddTimes(f, t13);
          return datatree.AddPlus(first_part, t14);
        }
    case oMax:
      t11 = datatree.AddGreater(arg1, arg2);
      t12 = datatree.AddTimes(t11, darg1);
      t13 = datatree.AddMinus(datatree.One, t11);
      t14 = datatree.AddTimes(t13, darg2);
      return datatree.AddPlus(t14, t12);
    case oMin:
      t11 = datatree.AddGreater(arg2, arg1);
      t12 = datatree.AddTimes(t11, darg1);
      t13 = datatree.AddMinus(datatree.One, t11);
      t14 = datatree.AddTimes(t13, darg2);
      return datatree.AddPlus(t14, t12);
    case oEqual:
      return datatree.AddMinus(darg1, darg2);
    }
  // Suppress GCC warning
  exit(EXIT_FAILURE);
}

expr_t
BinaryOpNode::unpackPowerDeriv() const
{
  if (op_code != oPowerDeriv)
    return const_cast<BinaryOpNode *>(this);

  expr_t front = datatree.One;
  for (int i = 0; i < powerDerivOrder; i++)
    front = datatree.AddTimes(front,
                              datatree.AddMinus(arg2,
                                                datatree.AddPossiblyNegativeConstant(i)));
  expr_t tmp = datatree.AddPower(arg1,
                                 datatree.AddMinus(arg2,
                                                   datatree.AddPossiblyNegativeConstant(powerDerivOrder)));
  return datatree.AddTimes(front, tmp);
}

expr_t
BinaryOpNode::computeDerivative(int deriv_id)
{
  expr_t darg1 = arg1->getDerivative(deriv_id);
  expr_t darg2 = arg2->getDerivative(deriv_id);
  return composeDerivatives(darg1, darg2);
}

int
BinaryOpNode::precedence(ExprNodeOutputType output_type, const temporary_terms_t &temporary_terms) const
{
  temporary_terms_t::const_iterator it = temporary_terms.find(const_cast<BinaryOpNode *>(this));
  // A temporary term behaves as a variable
  if (it != temporary_terms.end())
    return 100;

  switch (op_code)
    {
    case oEqual:
      return 0;
    case oEqualEqual:
    case oDifferent:
      return 1;
    case oLessEqual:
    case oGreaterEqual:
    case oLess:
    case oGreater:
      return 2;
    case oPlus:
    case oMinus:
      return 3;
    case oTimes:
    case oDivide:
      return 4;
    case oPower:
    case oPowerDeriv:
      if (IS_C(output_type))
        // In C, power operator is of the form pow(a, b)
        return 100;
      else
        return 5;
    case oMin:
    case oMax:
      return 100;
    }
  // Suppress GCC warning
  exit(EXIT_FAILURE);
}

int
BinaryOpNode::cost(const temporary_terms_t &temporary_terms, bool is_matlab) const
{
  temporary_terms_t::const_iterator it = temporary_terms.find(const_cast<BinaryOpNode *>(this));
  // For a temporary term, the cost is null
  if (it != temporary_terms.end())
    return 0;

  int cost = arg1->cost(temporary_terms, is_matlab);
  cost += arg2->cost(temporary_terms, is_matlab);

  if (is_matlab)
    // Cost for Matlab files
    switch (op_code)
      {
      case oLess:
      case oGreater:
      case oLessEqual:
      case oGreaterEqual:
      case oEqualEqual:
      case oDifferent:
        return cost + 60;
      case oPlus:
      case oMinus:
      case oTimes:
        return cost + 90;
      case oMax:
      case oMin:
        return cost + 110;
      case oDivide:
        return cost + 990;
      case oPower:
      case oPowerDeriv:
        return cost + 1160;
      case oEqual:
        return cost;
      }
  else
    // Cost for C files
    switch (op_code)
      {
      case oLess:
      case oGreater:
      case oLessEqual:
      case oGreaterEqual:
      case oEqualEqual:
      case oDifferent:
        return cost + 2;
      case oPlus:
      case oMinus:
      case oTimes:
        return cost + 4;
      case oMax:
      case oMin:
        return cost + 5;
      case oDivide:
        return cost + 15;
      case oPower:
      case oPowerDeriv:
        return cost + 520;
      case oEqual:
        return cost;
      }
  // Suppress GCC warning
  exit(EXIT_FAILURE);
}

void
BinaryOpNode::computeTemporaryTerms(map<expr_t, int> &reference_count,
                                    temporary_terms_t &temporary_terms,
                                    bool is_matlab) const
{
  expr_t this2 = const_cast<BinaryOpNode *>(this);
  map<expr_t, int>::iterator it = reference_count.find(this2);
  if (it == reference_count.end())
    {
      // If this node has never been encountered, set its ref count to one,
      //  and travel through its children
      reference_count[this2] = 1;
      arg1->computeTemporaryTerms(reference_count, temporary_terms, is_matlab);
      arg2->computeTemporaryTerms(reference_count, temporary_terms, is_matlab);
    }
  else
    {
      /* If the node has already been encountered, increment its ref count
         and declare it as a temporary term if it is too costly (except if it is
         an equal node: we don't want them as temporary terms) */
      reference_count[this2]++;
      if (reference_count[this2] * cost(temporary_terms, is_matlab) > MIN_COST(is_matlab)
          && op_code != oEqual)
        temporary_terms.insert(this2);
    }
}

void
BinaryOpNode::computeTemporaryTerms(map<expr_t, int> &reference_count,
                                    temporary_terms_t &temporary_terms,
                                    map<expr_t, pair<int, int> > &first_occurence,
                                    int Curr_block,
                                    vector<vector<temporary_terms_t> > &v_temporary_terms,
                                    int equation) const
{
  expr_t this2 = const_cast<BinaryOpNode *>(this);
  map<expr_t, int>::iterator it = reference_count.find(this2);
  if (it == reference_count.end())
    {
      reference_count[this2] = 1;
      first_occurence[this2] = make_pair(Curr_block, equation);
      arg1->computeTemporaryTerms(reference_count, temporary_terms, first_occurence, Curr_block, v_temporary_terms, equation);
      arg2->computeTemporaryTerms(reference_count, temporary_terms, first_occurence, Curr_block, v_temporary_terms, equation);
    }
  else
    {
      reference_count[this2]++;
      if (reference_count[this2] * cost(temporary_terms, false) > MIN_COST_C
          && op_code != oEqual)
        {
          temporary_terms.insert(this2);
          v_temporary_terms[first_occurence[this2].first][first_occurence[this2].second].insert(this2);
        }
    }
}

double
BinaryOpNode::eval_opcode(double v1, BinaryOpcode op_code, double v2, int derivOrder) throw (EvalException, EvalExternalFunctionException)
{
  switch (op_code)
    {
    case oPlus:
      return (v1 + v2);
    case oMinus:
      return (v1 - v2);
    case oTimes:
      return (v1 * v2);
    case oDivide:
      return (v1 / v2);
    case oPower:
      return (pow(v1, v2));
    case oPowerDeriv:
      if (fabs(v1) < NEAR_ZERO && v2 > 0
          && derivOrder > v2
          && fabs(v2-nearbyint(v2)) < NEAR_ZERO)
        return 0.0;
      else
        {
          double dxp = pow(v1, v2-derivOrder);
          for (int i = 0; i < derivOrder; i++)
            dxp *= v2--;
          return dxp;
        }
    case oMax:
      if (v1 < v2)
        return v2;
      else
        return v1;
    case oMin:
      if (v1 > v2)
        return v2;
      else
        return v1;
    case oLess:
      return (v1 < v2);
    case oGreater:
      return (v1 > v2);
    case oLessEqual:
      return (v1 <= v2);
    case oGreaterEqual:
      return (v1 >= v2);
    case oEqualEqual:
      return (v1 == v2);
    case oDifferent:
      return (v1 != v2);
    case oEqual:
      throw EvalException();
    }
  // Suppress GCC warning
  exit(EXIT_FAILURE);
}

double
BinaryOpNode::eval(const eval_context_t &eval_context) const throw (EvalException, EvalExternalFunctionException)
{
  double v1 = arg1->eval(eval_context);
  double v2 = arg2->eval(eval_context);

  return eval_opcode(v1, op_code, v2, powerDerivOrder);
}

void
BinaryOpNode::compile(ostream &CompileCode, unsigned int &instruction_number,
                      bool lhs_rhs, const temporary_terms_t &temporary_terms,
                      const map_idx_t &map_idx, bool dynamic, bool steady_dynamic,
                      deriv_node_temp_terms_t &tef_terms) const
{
  // If current node is a temporary term
  temporary_terms_t::const_iterator it = temporary_terms.find(const_cast<BinaryOpNode *>(this));
  if (it != temporary_terms.end())
    {
      if (dynamic)
        {
          map_idx_t::const_iterator ii = map_idx.find(idx);
          FLDT_ fldt(ii->second);
          fldt.write(CompileCode, instruction_number);
        }
      else
        {
          map_idx_t::const_iterator ii = map_idx.find(idx);
          FLDST_ fldst(ii->second);
          fldst.write(CompileCode, instruction_number);
        }
      return;
    }
  if (op_code == oPowerDeriv)
    {
      FLDC_ fldc(powerDerivOrder);
      fldc.write(CompileCode, instruction_number);
    }
  arg1->compile(CompileCode, instruction_number, lhs_rhs, temporary_terms, map_idx, dynamic, steady_dynamic, tef_terms);
  arg2->compile(CompileCode, instruction_number, lhs_rhs, temporary_terms, map_idx, dynamic, steady_dynamic, tef_terms);
  FBINARY_ fbinary(op_code);
  fbinary.write(CompileCode, instruction_number);
}

void
BinaryOpNode::collectTemporary_terms(const temporary_terms_t &temporary_terms, temporary_terms_inuse_t &temporary_terms_inuse, int Curr_Block) const
{
  temporary_terms_t::const_iterator it = temporary_terms.find(const_cast<BinaryOpNode *>(this));
  if (it != temporary_terms.end())
    temporary_terms_inuse.insert(idx);
  else
    {
      arg1->collectTemporary_terms(temporary_terms, temporary_terms_inuse, Curr_Block);
      arg2->collectTemporary_terms(temporary_terms, temporary_terms_inuse, Curr_Block);
    }
}

bool
BinaryOpNode::containsExternalFunction() const
{
  return arg1->containsExternalFunction()
    || arg2->containsExternalFunction();
}

void
BinaryOpNode::writeOutput(ostream &output, ExprNodeOutputType output_type,
                          const temporary_terms_t &temporary_terms,
                          deriv_node_temp_terms_t &tef_terms) const
{
  // If current node is a temporary term
  temporary_terms_t::const_iterator it = temporary_terms.find(const_cast<BinaryOpNode *>(this));
  if (it != temporary_terms.end())
    {
      if (output_type == oMatlabDynamicModelSparse)
        output << "T" << idx << "(it_)";
      else
        output << "T" << idx;
      return;
    }

  // Treat derivative of Power
  if (op_code == oPowerDeriv)
    {
      if (IS_LATEX(output_type))
        unpackPowerDeriv()->writeOutput(output, output_type, temporary_terms, tef_terms);
      else
        {
          output << "getPowerDeriv(";
          arg1->writeOutput(output, output_type, temporary_terms, tef_terms);
          output << ",";
          arg2->writeOutput(output, output_type, temporary_terms, tef_terms);
          output << "," << powerDerivOrder << ")";
        }
      return;
    }

  // Treat special case of power operator in C, and case of max and min operators
  if ((op_code == oPower && IS_C(output_type)) || op_code == oMax || op_code == oMin)
    {
      switch (op_code)
        {
        case oPower:
          output << "pow(";
          break;
        case oMax:
          output << "max(";
          break;
        case oMin:
          output << "min(";
          break;
        default:
          ;
        }
      arg1->writeOutput(output, output_type, temporary_terms, tef_terms);
      output << ",";
      arg2->writeOutput(output, output_type, temporary_terms, tef_terms);
      output << ")";
      return;
    }

  int prec = precedence(output_type, temporary_terms);

  bool close_parenthesis = false;

  if (IS_LATEX(output_type) && op_code == oDivide)
    output << "\\frac{";
  else
    {
      // If left argument has a lower precedence, or if current and left argument are both power operators, add parenthesis around left argument
      BinaryOpNode *barg1 = dynamic_cast<BinaryOpNode *>(arg1);
      if (arg1->precedence(output_type, temporary_terms) < prec
          || (op_code == oPower && barg1 != NULL && barg1->op_code == oPower))
        {
          output << LEFT_PAR(output_type);
          close_parenthesis = true;
        }
    }

  // Write left argument
  arg1->writeOutput(output, output_type, temporary_terms, tef_terms);

  if (close_parenthesis)
    output << RIGHT_PAR(output_type);

  if (IS_LATEX(output_type) && op_code == oDivide)
    output << "}";

  // Write current operator symbol
  switch (op_code)
    {
    case oPlus:
      output << "+";
      break;
    case oMinus:
      output << "-";
      break;
    case oTimes:
      if (IS_LATEX(output_type))
        output << "\\, ";
      else
        output << "*";
      break;
    case oDivide:
      if (!IS_LATEX(output_type))
        output << "/";
      break;
    case oPower:
      output << "^";
      break;
    case oLess:
      output << "<";
      break;
    case oGreater:
      output << ">";
      break;
    case oLessEqual:
      if (IS_LATEX(output_type))
        output << "\\leq ";
      else
        output << "<=";
      break;
    case oGreaterEqual:
      if (IS_LATEX(output_type))
        output << "\\geq ";
      else
        output << ">=";
      break;
    case oEqualEqual:
      output << "==";
      break;
    case oDifferent:
      if (IS_MATLAB(output_type))
        output << "~=";
      else
        {
          if (IS_C(output_type))
            output << "!=";
          else
            output << "\\neq ";
        }
      break;
    case oEqual:
      output << "=";
      break;
    default:
      ;
    }

  close_parenthesis = false;

  if (IS_LATEX(output_type) && (op_code == oPower || op_code == oDivide))
    output << "{";
  else
    {
      /* Add parenthesis around right argument if:
         - its precedence is lower than those of the current node
         - it is a power operator and current operator is also a power operator
         - it is a minus operator with same precedence than current operator
         - it is a divide operator with same precedence than current operator */
      BinaryOpNode *barg2 = dynamic_cast<BinaryOpNode *>(arg2);
      int arg2_prec = arg2->precedence(output_type, temporary_terms);
      if (arg2_prec < prec
          || (op_code == oPower && barg2 != NULL && barg2->op_code == oPower && !IS_LATEX(output_type))
          || (op_code == oMinus && arg2_prec == prec)
          || (op_code == oDivide && arg2_prec == prec && !IS_LATEX(output_type)))
        {
          output << LEFT_PAR(output_type);
          close_parenthesis = true;
        }
    }

  // Write right argument
  arg2->writeOutput(output, output_type, temporary_terms, tef_terms);

  if (IS_LATEX(output_type) && (op_code == oPower || op_code == oDivide))
    output << "}";

  if (close_parenthesis)
    output << RIGHT_PAR(output_type);
}

void
BinaryOpNode::writeExternalFunctionOutput(ostream &output, ExprNodeOutputType output_type,
                                          const temporary_terms_t &temporary_terms,
                                          deriv_node_temp_terms_t &tef_terms) const
{
  arg1->writeExternalFunctionOutput(output, output_type, temporary_terms, tef_terms);
  arg2->writeExternalFunctionOutput(output, output_type, temporary_terms, tef_terms);
}

void
BinaryOpNode::compileExternalFunctionOutput(ostream &CompileCode, unsigned int &instruction_number,
                                            bool lhs_rhs, const temporary_terms_t &temporary_terms,
                                            const map_idx_t &map_idx, bool dynamic, bool steady_dynamic,
                                            deriv_node_temp_terms_t &tef_terms) const
{
  arg1->compileExternalFunctionOutput(CompileCode, instruction_number, lhs_rhs, temporary_terms, map_idx,
                                      dynamic, steady_dynamic, tef_terms);
  arg2->compileExternalFunctionOutput(CompileCode, instruction_number, lhs_rhs, temporary_terms, map_idx,
                                      dynamic, steady_dynamic, tef_terms);
}

void
BinaryOpNode::collectDynamicVariables(SymbolType type_arg, set<pair<int, int> > &result) const
{
  arg1->collectDynamicVariables(type_arg, result);
  arg2->collectDynamicVariables(type_arg, result);
}

expr_t
BinaryOpNode::Compute_RHS(expr_t arg1, expr_t arg2, int op, int op_type) const
{
  temporary_terms_t temp;
  switch (op_type)
    {
    case 0: /*Unary Operator*/
      switch (op)
        {
        case oUminus:
          return (datatree.AddUMinus(arg1));
          break;
        case oExp:
          return (datatree.AddExp(arg1));
          break;
        case oLog:
          return (datatree.AddLog(arg1));
          break;
        case oLog10:
          return (datatree.AddLog10(arg1));
          break;
        default:
          cerr << "BinaryOpNode::Compute_RHS: case not handled";
          exit(EXIT_FAILURE);
        }
      break;
    case 1: /*Binary Operator*/
      switch (op)
        {
        case oPlus:
          return (datatree.AddPlus(arg1, arg2));
          break;
        case oMinus:
          return (datatree.AddMinus(arg1, arg2));
          break;
        case oTimes:
          return (datatree.AddTimes(arg1, arg2));
          break;
        case oDivide:
          return (datatree.AddDivide(arg1, arg2));
          break;
        case oPower:
          return (datatree.AddPower(arg1, arg2));
          break;
        default:
          cerr << "BinaryOpNode::Compute_RHS: case not handled";
          exit(EXIT_FAILURE);
        }
      break;
    }
  return ((expr_t) NULL);
}

pair<int, expr_t>
BinaryOpNode::normalizeEquation(int var_endo, vector<pair<int, pair<expr_t, expr_t> > > &List_of_Op_RHS) const
{
  /* Checks if the current value of the endogenous variable related to the equation 
     is present in the arguments of the binary operator. */
  vector<pair<int, pair<expr_t, expr_t> > > List_of_Op_RHS1, List_of_Op_RHS2;
  int is_endogenous_present_1, is_endogenous_present_2;
  pair<int, expr_t> res;
  expr_t expr_t_1, expr_t_2;
  res = arg1->normalizeEquation(var_endo, List_of_Op_RHS1);
  is_endogenous_present_1 = res.first;
  expr_t_1 = res.second;

  res = arg2->normalizeEquation(var_endo, List_of_Op_RHS2);
  is_endogenous_present_2 = res.first;
  expr_t_2 = res.second;
  
  /* If the two expressions contains the current value of the endogenous variable associated to the equation
     the equation could not be normalized and the process is given-up.*/
  if (is_endogenous_present_1 == 2 || is_endogenous_present_2 == 2)
    return (make_pair(2, (expr_t) NULL));
  else if (is_endogenous_present_1 && is_endogenous_present_2)
    return (make_pair(2, (expr_t) NULL));
  else if (is_endogenous_present_1) /*If the current values of the endogenous variable associated to the equation 
                                      is present only in the first operand of the expression, we try to normalize the equation*/
    {
      if (op_code == oEqual)       /* The end of the normalization process : 
                                      All the operations needed to normalize the equation are applied. */
        {
          pair<int, pair<expr_t, expr_t> > it;
          int oo = List_of_Op_RHS1.size();
          for (int i = 0; i < oo; i++)
            {
              it = List_of_Op_RHS1.back();
              List_of_Op_RHS1.pop_back();
              if (it.second.first && !it.second.second) /*Binary operator*/
                expr_t_2 = Compute_RHS(expr_t_2, (BinaryOpNode *) it.second.first, it.first, 1);
              else if (it.second.second && !it.second.first) /*Binary operator*/
                expr_t_2 = Compute_RHS(it.second.second, expr_t_2, it.first, 1);
              else if (it.second.second && it.second.first) /*Binary operator*/
                expr_t_2 = Compute_RHS(it.second.first, it.second.second, it.first, 1);
              else                                                             /*Unary operator*/
                expr_t_2 = Compute_RHS((UnaryOpNode *) expr_t_2, (UnaryOpNode *) it.second.first, it.first, 0);
            }
        }
      else
        List_of_Op_RHS = List_of_Op_RHS1;
    }
  else if (is_endogenous_present_2)
    {
      if (op_code == oEqual)
        {
          int oo = List_of_Op_RHS2.size();
          for (int i = 0; i < oo; i++)
            {
              pair<int, pair<expr_t, expr_t> > it;
              it = List_of_Op_RHS2.back();
              List_of_Op_RHS2.pop_back();
              if (it.second.first && !it.second.second) /*Binary operator*/
                expr_t_1 = Compute_RHS((BinaryOpNode *) expr_t_1, (BinaryOpNode *) it.second.first, it.first, 1);
              else if (it.second.second && !it.second.first) /*Binary operator*/
                expr_t_1 = Compute_RHS((BinaryOpNode *) it.second.second, (BinaryOpNode *) expr_t_1, it.first, 1);
              else if (it.second.second && it.second.first) /*Binary operator*/
                expr_t_1 = Compute_RHS(it.second.first, it.second.second, it.first, 1);
              else
                expr_t_1 = Compute_RHS((UnaryOpNode *) expr_t_1, (UnaryOpNode *) it.second.first, it.first, 0);
            }
        }
      else
        List_of_Op_RHS = List_of_Op_RHS2;
    }
  switch (op_code)
    {
    case oPlus:
      if (!is_endogenous_present_1 && !is_endogenous_present_2)
        {
          List_of_Op_RHS.push_back(make_pair(oMinus, make_pair(datatree.AddPlus(expr_t_1, expr_t_2), (expr_t) NULL)));
          return (make_pair(0, datatree.AddPlus(expr_t_1, expr_t_2)));
        }
      else if (is_endogenous_present_1 && is_endogenous_present_2)
        return (make_pair(1, (expr_t) NULL));
      else if (!is_endogenous_present_1 && is_endogenous_present_2)
        {
          List_of_Op_RHS.push_back(make_pair(oMinus, make_pair(expr_t_1, (expr_t) NULL)));
          return (make_pair(1, expr_t_1));
        }
      else if (is_endogenous_present_1 && !is_endogenous_present_2)
        {
          List_of_Op_RHS.push_back(make_pair(oMinus, make_pair(expr_t_2, (expr_t) NULL)));
          return (make_pair(1, expr_t_2));
        }
      break;
    case oMinus:
      if (!is_endogenous_present_1 && !is_endogenous_present_2)
        {
          List_of_Op_RHS.push_back(make_pair(oMinus, make_pair(datatree.AddMinus(expr_t_1, expr_t_2), (expr_t) NULL)));
          return (make_pair(0, datatree.AddMinus(expr_t_1, expr_t_2)));
        }
      else if (is_endogenous_present_1 && is_endogenous_present_2)
        return (make_pair(1, (expr_t) NULL));
      else if (!is_endogenous_present_1 && is_endogenous_present_2)
        {
          List_of_Op_RHS.push_back(make_pair(oUminus, make_pair((expr_t) NULL, (expr_t) NULL)));
          List_of_Op_RHS.push_back(make_pair(oMinus, make_pair(expr_t_1, (expr_t) NULL)));
          return (make_pair(1, expr_t_1));
        }
      else if (is_endogenous_present_1 && !is_endogenous_present_2)
        {
          List_of_Op_RHS.push_back(make_pair(oPlus, make_pair(expr_t_2, (expr_t) NULL)));
          return (make_pair(1, datatree.AddUMinus(expr_t_2)));
        }
      break;
    case oTimes:
      if (!is_endogenous_present_1 && !is_endogenous_present_2)
        return (make_pair(0, datatree.AddTimes(expr_t_1, expr_t_2)));
      else if (!is_endogenous_present_1 && is_endogenous_present_2)
        {
          List_of_Op_RHS.push_back(make_pair(oDivide, make_pair(expr_t_1, (expr_t) NULL)));
          return (make_pair(1, expr_t_1));
        }
      else if (is_endogenous_present_1 && !is_endogenous_present_2)
        {
          List_of_Op_RHS.push_back(make_pair(oDivide, make_pair(expr_t_2, (expr_t) NULL)));
          return (make_pair(1, expr_t_2));
        }
      else
        return (make_pair(1, (expr_t) NULL));
      break;
    case oDivide:
      if (!is_endogenous_present_1 && !is_endogenous_present_2)
        return (make_pair(0, datatree.AddDivide(expr_t_1, expr_t_2)));
      else if (!is_endogenous_present_1 && is_endogenous_present_2)
        {
          List_of_Op_RHS.push_back(make_pair(oDivide, make_pair((expr_t) NULL, expr_t_1)));
          return (make_pair(1, expr_t_1));
        }
      else if (is_endogenous_present_1 && !is_endogenous_present_2)
        {
          List_of_Op_RHS.push_back(make_pair(oTimes, make_pair(expr_t_2, (expr_t) NULL)));
          return (make_pair(1, expr_t_2));
        }
      else
        return (make_pair(1, (expr_t) NULL));
      break;
    case oPower:
      if (!is_endogenous_present_1 && !is_endogenous_present_2)
        return (make_pair(0, datatree.AddPower(expr_t_1, expr_t_2)));
      else if (is_endogenous_present_1 && !is_endogenous_present_2)
        {
          List_of_Op_RHS.push_back(make_pair(oPower, make_pair(datatree.AddDivide(datatree.One, expr_t_2), (expr_t) NULL)));
          return (make_pair(1, (expr_t) NULL));
        }
      else if (!is_endogenous_present_1 && is_endogenous_present_2)
        {
          /* we have to nomalize a^f(X) = RHS */
          /* First computes the ln(RHS)*/
          List_of_Op_RHS.push_back(make_pair(oLog, make_pair((expr_t) NULL, (expr_t) NULL)));
          /* Second  computes f(X) = ln(RHS) / ln(a)*/
          List_of_Op_RHS.push_back(make_pair(oDivide, make_pair((expr_t) NULL, datatree.AddLog(expr_t_1))));
          return (make_pair(1, (expr_t) NULL));
        }
      break;
    case oEqual:
      if (!is_endogenous_present_1 && !is_endogenous_present_2)
        {
          return (make_pair(0,
                            datatree.AddEqual(datatree.AddVariable(datatree.symbol_table.getID(eEndogenous, var_endo), 0), datatree.AddMinus(expr_t_2, expr_t_1))
                            ));
        }
      else if (is_endogenous_present_1 && is_endogenous_present_2)
        {
          return (make_pair(0,
                            datatree.AddEqual(datatree.AddVariable(datatree.symbol_table.getID(eEndogenous, var_endo), 0), datatree.Zero)
                            ));
        }
      else if (!is_endogenous_present_1 && is_endogenous_present_2)
        {
          return (make_pair(0,
                            datatree.AddEqual(datatree.AddVariable(datatree.symbol_table.getID(eEndogenous, var_endo), 0), /*datatree.AddUMinus(expr_t_1)*/ expr_t_1)
                            ));
        }
      else if (is_endogenous_present_1 && !is_endogenous_present_2)
        {
          return (make_pair(0,
                            datatree.AddEqual(datatree.AddVariable(datatree.symbol_table.getID(eEndogenous, var_endo), 0), expr_t_2)
                            ));
        }
      break;
    case oMax:
      if (!is_endogenous_present_1 && !is_endogenous_present_2)
        return (make_pair(0, datatree.AddMax(expr_t_1, expr_t_2)));
      else
        return (make_pair(1, (expr_t) NULL));
      break;
    case oMin:
      if (!is_endogenous_present_1 && !is_endogenous_present_2)
        return (make_pair(0, datatree.AddMin(expr_t_1, expr_t_2)));
      else
        return (make_pair(1, (expr_t) NULL));
      break;
    case oLess:
      if (!is_endogenous_present_1 && !is_endogenous_present_2)
        return (make_pair(0, datatree.AddLess(expr_t_1, expr_t_2)));
      else
        return (make_pair(1, (expr_t) NULL));
      break;
    case oGreater:
      if (!is_endogenous_present_1 && !is_endogenous_present_2)
        return (make_pair(0, datatree.AddGreater(expr_t_1, expr_t_2)));
      else
        return (make_pair(1, (expr_t) NULL));
      break;
    case oLessEqual:
      if (!is_endogenous_present_1 && !is_endogenous_present_2)
        return (make_pair(0, datatree.AddLessEqual(expr_t_1, expr_t_2)));
      else
        return (make_pair(1, (expr_t) NULL));
      break;
    case oGreaterEqual:
      if (!is_endogenous_present_1 && !is_endogenous_present_2)
        return (make_pair(0, datatree.AddGreaterEqual(expr_t_1, expr_t_2)));
      else
        return (make_pair(1, (expr_t) NULL));
      break;
    case oEqualEqual:
      if (!is_endogenous_present_1 && !is_endogenous_present_2)
        return (make_pair(0, datatree.AddEqualEqual(expr_t_1, expr_t_2)));
      else
        return (make_pair(1, (expr_t) NULL));
      break;
    case oDifferent:
      if (!is_endogenous_present_1 && !is_endogenous_present_2)
        return (make_pair(0, datatree.AddDifferent(expr_t_1, expr_t_2)));
      else
        return (make_pair(1, (expr_t) NULL));
      break;
    default:
      cerr << "Binary operator not handled during the normalization process" << endl;
      return (make_pair(2, (expr_t) NULL)); // Could not be normalized
    }
  // Suppress GCC warning
  cerr << "BinaryOpNode::normalizeEquation: impossible case" << endl;
  exit(EXIT_FAILURE);
}

expr_t
BinaryOpNode::getChainRuleDerivative(int deriv_id, const map<int, expr_t> &recursive_variables)
{
  expr_t darg1 = arg1->getChainRuleDerivative(deriv_id, recursive_variables);
  expr_t darg2 = arg2->getChainRuleDerivative(deriv_id, recursive_variables);
  return composeDerivatives(darg1, darg2);
}

expr_t
BinaryOpNode::buildSimilarBinaryOpNode(expr_t alt_arg1, expr_t alt_arg2, DataTree &alt_datatree) const
{
  switch (op_code)
    {
    case oPlus:
      return alt_datatree.AddPlus(alt_arg1, alt_arg2);
    case oMinus:
      return alt_datatree.AddMinus(alt_arg1, alt_arg2);
    case oTimes:
      return alt_datatree.AddTimes(alt_arg1, alt_arg2);
    case oDivide:
      return alt_datatree.AddDivide(alt_arg1, alt_arg2);
    case oPower:
      return alt_datatree.AddPower(alt_arg1, alt_arg2);
    case oEqual:
      return alt_datatree.AddEqual(alt_arg1, alt_arg2);
    case oMax:
      return alt_datatree.AddMax(alt_arg1, alt_arg2);
    case oMin:
      return alt_datatree.AddMin(alt_arg1, alt_arg2);
    case oLess:
      return alt_datatree.AddLess(alt_arg1, alt_arg2);
    case oGreater:
      return alt_datatree.AddGreater(alt_arg1, alt_arg2);
    case oLessEqual:
      return alt_datatree.AddLessEqual(alt_arg1, alt_arg2);
    case oGreaterEqual:
      return alt_datatree.AddGreaterEqual(alt_arg1, alt_arg2);
    case oEqualEqual:
      return alt_datatree.AddEqualEqual(alt_arg1, alt_arg2);
    case oDifferent:
      return alt_datatree.AddDifferent(alt_arg1, alt_arg2);
    case oPowerDeriv:
      return alt_datatree.AddPowerDeriv(alt_arg1, alt_arg2, powerDerivOrder);
    }
  // Suppress GCC warning
  exit(EXIT_FAILURE);
}

expr_t
BinaryOpNode::toStatic(DataTree &static_datatree) const
{
  expr_t sarg1 = arg1->toStatic(static_datatree);
  expr_t sarg2 = arg2->toStatic(static_datatree);
  return buildSimilarBinaryOpNode(sarg1, sarg2, static_datatree);
}

expr_t
BinaryOpNode::cloneDynamic(DataTree &dynamic_datatree) const
{
  expr_t substarg1 = arg1->cloneDynamic(dynamic_datatree);
  expr_t substarg2 = arg2->cloneDynamic(dynamic_datatree);
  return buildSimilarBinaryOpNode(substarg1, substarg2, dynamic_datatree);
}

expr_t
BinaryOpNode::cloneDynamicReindex(DataTree &dynamic_datatree, SymbolTable &orig_symbol_table) const
{
  expr_t substarg1 = arg1->cloneDynamicReindex(dynamic_datatree, orig_symbol_table);
  expr_t substarg2 = arg2->cloneDynamicReindex(dynamic_datatree, orig_symbol_table);
  return buildSimilarBinaryOpNode(substarg1, substarg2, dynamic_datatree);
}

int
BinaryOpNode::maxEndoLead() const
{
  return max(arg1->maxEndoLead(), arg2->maxEndoLead());
}

int
BinaryOpNode::maxExoLead() const
{
  return max(arg1->maxExoLead(), arg2->maxExoLead());
}

int
BinaryOpNode::maxEndoLag() const
{
  return max(arg1->maxEndoLag(), arg2->maxEndoLag());
}

int
BinaryOpNode::maxExoLag() const
{
  return max(arg1->maxExoLag(), arg2->maxExoLag());
}

int
BinaryOpNode::maxLead() const
{
  return max(arg1->maxLead(), arg2->maxLead());
}

expr_t
BinaryOpNode::decreaseLeadsLags(int n) const
{
  expr_t arg1subst = arg1->decreaseLeadsLags(n);
  expr_t arg2subst = arg2->decreaseLeadsLags(n);
  return buildSimilarBinaryOpNode(arg1subst, arg2subst, datatree);
}

expr_t
BinaryOpNode::decreaseLeadsLagsPredeterminedVariables() const
{
  expr_t arg1subst = arg1->decreaseLeadsLagsPredeterminedVariables();
  expr_t arg2subst = arg2->decreaseLeadsLagsPredeterminedVariables();
  return buildSimilarBinaryOpNode(arg1subst, arg2subst, datatree);
}

expr_t
BinaryOpNode::substituteEndoLeadGreaterThanTwo(subst_table_t &subst_table, vector<BinaryOpNode *> &neweqs, bool deterministic_model) const
{
  expr_t arg1subst, arg2subst;
  int maxendolead1 = arg1->maxEndoLead(), maxendolead2 = arg2->maxEndoLead();

  if (maxendolead1 < 2 && maxendolead2 < 2)
    return const_cast<BinaryOpNode *>(this);
  if (deterministic_model)
    {
      arg1subst = maxendolead1 >= 2 ? arg1->substituteEndoLeadGreaterThanTwo(subst_table, neweqs, deterministic_model) : arg1;
      arg2subst = maxendolead2 >= 2 ? arg2->substituteEndoLeadGreaterThanTwo(subst_table, neweqs, deterministic_model) : arg2;
      return buildSimilarBinaryOpNode(arg1subst, arg2subst, datatree);
    }
  else
    {
      switch (op_code)
        {
        case oPlus:
        case oMinus:
        case oEqual:
          arg1subst = maxendolead1 >= 2 ? arg1->substituteEndoLeadGreaterThanTwo(subst_table, neweqs, deterministic_model) : arg1;
          arg2subst = maxendolead2 >= 2 ? arg2->substituteEndoLeadGreaterThanTwo(subst_table, neweqs, deterministic_model) : arg2;
          return buildSimilarBinaryOpNode(arg1subst, arg2subst, datatree);
        case oTimes:
        case oDivide:
          if (maxendolead1 >= 2 && maxendolead2 == 0 && arg2->maxExoLead() == 0)
            {
              arg1subst = arg1->substituteEndoLeadGreaterThanTwo(subst_table, neweqs, deterministic_model);
              return buildSimilarBinaryOpNode(arg1subst, arg2, datatree);
            }
          if (maxendolead1 == 0 && arg1->maxExoLead() == 0
              && maxendolead2 >= 2 && op_code == oTimes)
            {
              arg2subst = arg2->substituteEndoLeadGreaterThanTwo(subst_table, neweqs, deterministic_model);
              return buildSimilarBinaryOpNode(arg1, arg2subst, datatree);
            }
          return createEndoLeadAuxiliaryVarForMyself(subst_table, neweqs);
        default:
          return createEndoLeadAuxiliaryVarForMyself(subst_table, neweqs);
        }
    }
}

expr_t
BinaryOpNode::substituteEndoLagGreaterThanTwo(subst_table_t &subst_table, vector<BinaryOpNode *> &neweqs) const
{
  expr_t arg1subst = arg1->substituteEndoLagGreaterThanTwo(subst_table, neweqs);
  expr_t arg2subst = arg2->substituteEndoLagGreaterThanTwo(subst_table, neweqs);
  return buildSimilarBinaryOpNode(arg1subst, arg2subst, datatree);
}

expr_t
BinaryOpNode::substituteExoLead(subst_table_t &subst_table, vector<BinaryOpNode *> &neweqs, bool deterministic_model) const
{
  expr_t arg1subst, arg2subst;
  int maxexolead1 = arg1->maxExoLead(), maxexolead2 = arg2->maxExoLead();

  if (maxexolead1 < 1 && maxexolead2 < 1)
    return const_cast<BinaryOpNode *>(this);
  if (deterministic_model)
    {
      arg1subst = maxexolead1 >= 1 ? arg1->substituteExoLead(subst_table, neweqs, deterministic_model) : arg1;
      arg2subst = maxexolead2 >= 1 ? arg2->substituteExoLead(subst_table, neweqs, deterministic_model) : arg2;
      return buildSimilarBinaryOpNode(arg1subst, arg2subst, datatree);
    }
  else
    {
      switch (op_code)
        {
        case oPlus:
        case oMinus:
        case oEqual:
          arg1subst = maxexolead1 >= 1 ? arg1->substituteExoLead(subst_table, neweqs, deterministic_model) : arg1;
          arg2subst = maxexolead2 >= 1 ? arg2->substituteExoLead(subst_table, neweqs, deterministic_model) : arg2;
          return buildSimilarBinaryOpNode(arg1subst, arg2subst, datatree);
        case oTimes:
        case oDivide:
          if (maxexolead1 >= 1 && maxexolead2 == 0 && arg2->maxEndoLead() == 0)
            {
              arg1subst = arg1->substituteExoLead(subst_table, neweqs, deterministic_model);
              return buildSimilarBinaryOpNode(arg1subst, arg2, datatree);
            }
          if (maxexolead1 == 0 && arg1->maxEndoLead() == 0
              && maxexolead2 >= 1 && op_code == oTimes)
            {
              arg2subst = arg2->substituteExoLead(subst_table, neweqs, deterministic_model);
              return buildSimilarBinaryOpNode(arg1, arg2subst, datatree);
            }
          return createExoLeadAuxiliaryVarForMyself(subst_table, neweqs);
        default:
          return createExoLeadAuxiliaryVarForMyself(subst_table, neweqs);
        }
    }
}

expr_t
BinaryOpNode::substituteExoLag(subst_table_t &subst_table, vector<BinaryOpNode *> &neweqs) const
{
  expr_t arg1subst = arg1->substituteExoLag(subst_table, neweqs);
  expr_t arg2subst = arg2->substituteExoLag(subst_table, neweqs);
  return buildSimilarBinaryOpNode(arg1subst, arg2subst, datatree);
}

expr_t
BinaryOpNode::substituteExpectation(subst_table_t &subst_table, vector<BinaryOpNode *> &neweqs, bool partial_information_model) const
{
  expr_t arg1subst = arg1->substituteExpectation(subst_table, neweqs, partial_information_model);
  expr_t arg2subst = arg2->substituteExpectation(subst_table, neweqs, partial_information_model);
  return buildSimilarBinaryOpNode(arg1subst, arg2subst, datatree);
}


expr_t
BinaryOpNode::differentiateForwardVars(const vector<string> &subset, subst_table_t &subst_table, vector<BinaryOpNode *> &neweqs) const
{
  expr_t arg1subst = arg1->differentiateForwardVars(subset, subst_table, neweqs);
  expr_t arg2subst = arg2->differentiateForwardVars(subset, subst_table, neweqs);
  return buildSimilarBinaryOpNode(arg1subst, arg2subst, datatree);
}

expr_t
BinaryOpNode::addMultipliersToConstraints(int i)
{
  int symb_id = datatree.symbol_table.addMultiplierAuxiliaryVar(i);
  expr_t newAuxLM = datatree.AddVariable(symb_id, 0);
  return datatree.AddEqual(datatree.AddTimes(newAuxLM, datatree.AddMinus(arg1, arg2)), datatree.Zero);
}

bool
BinaryOpNode::isNumConstNodeEqualTo(double value) const
{
  return false;
}

bool
BinaryOpNode::isVariableNodeEqualTo(SymbolType type_arg, int variable_id, int lag_arg) const
{
  return false;
}

bool
BinaryOpNode::containsEndogenous(void) const
{
  return (arg1->containsEndogenous() || arg2->containsEndogenous());
}

expr_t
BinaryOpNode::replaceTrendVar() const
{
  expr_t arg1subst = arg1->replaceTrendVar();
  expr_t arg2subst = arg2->replaceTrendVar();
  return buildSimilarBinaryOpNode(arg1subst, arg2subst, datatree);
}

expr_t
BinaryOpNode::detrend(int symb_id, bool log_trend, expr_t trend) const
{
  expr_t arg1subst = arg1->detrend(symb_id, log_trend, trend);
  expr_t arg2subst = arg2->detrend(symb_id, log_trend, trend);
  return buildSimilarBinaryOpNode(arg1subst, arg2subst, datatree);
}

expr_t
BinaryOpNode::removeTrendLeadLag(map<int, expr_t> trend_symbols_map) const
{
  expr_t arg1subst = arg1->removeTrendLeadLag(trend_symbols_map);
  expr_t arg2subst = arg2->removeTrendLeadLag(trend_symbols_map);
  return buildSimilarBinaryOpNode(arg1subst, arg2subst, datatree);
}

bool
BinaryOpNode::isInStaticForm() const
{
  return arg1->isInStaticForm() && arg2->isInStaticForm();
}

TrinaryOpNode::TrinaryOpNode(DataTree &datatree_arg, const expr_t arg1_arg,
                             TrinaryOpcode op_code_arg, const expr_t arg2_arg, const expr_t arg3_arg) :
  ExprNode(datatree_arg),
  arg1(arg1_arg),
  arg2(arg2_arg),
  arg3(arg3_arg),
  op_code(op_code_arg)
{
  datatree.trinary_op_node_map[make_pair(make_pair(make_pair(arg1, arg2), arg3), op_code)] = this;
}

void
TrinaryOpNode::prepareForDerivation()
{
  if (preparedForDerivation)
    return;

  preparedForDerivation = true;

  arg1->prepareForDerivation();
  arg2->prepareForDerivation();
  arg3->prepareForDerivation();

  // Non-null derivatives are the union of those of the arguments
  // Compute set union of arg{1,2,3}->non_null_derivatives
  set<int> non_null_derivatives_tmp;
  set_union(arg1->non_null_derivatives.begin(),
            arg1->non_null_derivatives.end(),
            arg2->non_null_derivatives.begin(),
            arg2->non_null_derivatives.end(),
            inserter(non_null_derivatives_tmp, non_null_derivatives_tmp.begin()));
  set_union(non_null_derivatives_tmp.begin(),
            non_null_derivatives_tmp.end(),
            arg3->non_null_derivatives.begin(),
            arg3->non_null_derivatives.end(),
            inserter(non_null_derivatives, non_null_derivatives.begin()));
}

expr_t
TrinaryOpNode::composeDerivatives(expr_t darg1, expr_t darg2, expr_t darg3)
{

  expr_t t11, t12, t13, t14, t15;

  switch (op_code)
    {
    case oNormcdf:
      // normal pdf is inlined in the tree
      expr_t y;
      // sqrt(2*pi)
      t14 = datatree.AddSqrt(datatree.AddTimes(datatree.Two, datatree.Pi));
      // x - mu
      t12 = datatree.AddMinus(arg1, arg2);
      // y = (x-mu)/sigma
      y = datatree.AddDivide(t12, arg3);
      // (x-mu)^2/sigma^2
      t12 = datatree.AddTimes(y, y);
      // -(x-mu)^2/sigma^2
      t13 = datatree.AddUMinus(t12);
      // -((x-mu)^2/sigma^2)/2
      t12 = datatree.AddDivide(t13, datatree.Two);
      // exp(-((x-mu)^2/sigma^2)/2)
      t13 = datatree.AddExp(t12);
      // derivative of a standardized normal
      // t15 = (1/sqrt(2*pi))*exp(-y^2/2)
      t15 = datatree.AddDivide(t13, t14);
      // derivatives thru x
      t11 = datatree.AddDivide(darg1, arg3);
      // derivatives thru mu
      t12 = datatree.AddDivide(darg2, arg3);
      // intermediary sum
      t14 = datatree.AddMinus(t11, t12);
      // derivatives thru sigma
      t11 = datatree.AddDivide(y, arg3);
      t12 = datatree.AddTimes(t11, darg3);
      //intermediary sum
      t11 = datatree.AddMinus(t14, t12);
      // total derivative:
      // (darg1/sigma - darg2/sigma - darg3*(x-mu)/sigma^2) * t15
      // where t15 is the derivative of a standardized normal
      return datatree.AddTimes(t11, t15);
    case oNormpdf:
      // (x - mu)
      t11 = datatree.AddMinus(arg1, arg2);
      // (x - mu)/sigma
      t12 = datatree.AddDivide(t11, arg3);
      // darg3 * (x - mu)/sigma
      t11 = datatree.AddTimes(darg3, t12);
      // darg2 - darg1
      t13 = datatree.AddMinus(darg2, darg1);
      // darg2 - darg1 + darg3 * (x - mu)/sigma
      t14 = datatree.AddPlus(t13, t11);
      // ((x - mu)/sigma) * (darg2 - darg1 + darg3 * (x - mu)/sigma)
      t11 = datatree.AddTimes(t12, t14);
      // ((x - mu)/sigma) * (darg2 - darg1 + darg3 * (x - mu)/sigma) - darg3
      t12 = datatree.AddMinus(t11, darg3);
      // this / sigma
      t11 = datatree.AddDivide(this, arg3);
      // total derivative:
      // (this / sigma) * (((x - mu)/sigma) * (darg2 - darg1 + darg3 * (x - mu)/sigma) - darg3)
      return datatree.AddTimes(t11, t12);
    }
  // Suppress GCC warning
  exit(EXIT_FAILURE);
}

expr_t
TrinaryOpNode::computeDerivative(int deriv_id)
{
  expr_t darg1 = arg1->getDerivative(deriv_id);
  expr_t darg2 = arg2->getDerivative(deriv_id);
  expr_t darg3 = arg3->getDerivative(deriv_id);
  return composeDerivatives(darg1, darg2, darg3);
}

int
TrinaryOpNode::precedence(ExprNodeOutputType output_type, const temporary_terms_t &temporary_terms) const
{
  temporary_terms_t::const_iterator it = temporary_terms.find(const_cast<TrinaryOpNode *>(this));
  // A temporary term behaves as a variable
  if (it != temporary_terms.end())
    return 100;

  switch (op_code)
    {
    case oNormcdf:
    case oNormpdf:
      return 100;
    }
  // Suppress GCC warning
  exit(EXIT_FAILURE);
}

int
TrinaryOpNode::cost(const temporary_terms_t &temporary_terms, bool is_matlab) const
{
  temporary_terms_t::const_iterator it = temporary_terms.find(const_cast<TrinaryOpNode *>(this));
  // For a temporary term, the cost is null
  if (it != temporary_terms.end())
    return 0;

  int cost = arg1->cost(temporary_terms, is_matlab);
  cost += arg2->cost(temporary_terms, is_matlab);

  if (is_matlab)
    // Cost for Matlab files
    switch (op_code)
      {
      case oNormcdf:
      case oNormpdf:
        return cost+1000;
      }
  else
    // Cost for C files
    switch (op_code)
      {
      case oNormcdf:
      case oNormpdf:
        return cost+1000;
      }
  // Suppress GCC warning
  exit(EXIT_FAILURE);
}

void
TrinaryOpNode::computeTemporaryTerms(map<expr_t, int> &reference_count,
                                     temporary_terms_t &temporary_terms,
                                     bool is_matlab) const
{
  expr_t this2 = const_cast<TrinaryOpNode *>(this);
  map<expr_t, int>::iterator it = reference_count.find(this2);
  if (it == reference_count.end())
    {
      // If this node has never been encountered, set its ref count to one,
      //  and travel through its children
      reference_count[this2] = 1;
      arg1->computeTemporaryTerms(reference_count, temporary_terms, is_matlab);
      arg2->computeTemporaryTerms(reference_count, temporary_terms, is_matlab);
      arg3->computeTemporaryTerms(reference_count, temporary_terms, is_matlab);
    }
  else
    {
      // If the node has already been encountered, increment its ref count
      //  and declare it as a temporary term if it is too costly
      reference_count[this2]++;
      if (reference_count[this2] * cost(temporary_terms, is_matlab) > MIN_COST(is_matlab))
        temporary_terms.insert(this2);
    }
}

void
TrinaryOpNode::computeTemporaryTerms(map<expr_t, int> &reference_count,
                                     temporary_terms_t &temporary_terms,
                                     map<expr_t, pair<int, int> > &first_occurence,
                                     int Curr_block,
                                     vector<vector<temporary_terms_t> > &v_temporary_terms,
                                     int equation) const
{
  expr_t this2 = const_cast<TrinaryOpNode *>(this);
  map<expr_t, int>::iterator it = reference_count.find(this2);
  if (it == reference_count.end())
    {
      reference_count[this2] = 1;
      first_occurence[this2] = make_pair(Curr_block, equation);
      arg1->computeTemporaryTerms(reference_count, temporary_terms, first_occurence, Curr_block, v_temporary_terms, equation);
      arg2->computeTemporaryTerms(reference_count, temporary_terms, first_occurence, Curr_block, v_temporary_terms, equation);
      arg3->computeTemporaryTerms(reference_count, temporary_terms, first_occurence, Curr_block, v_temporary_terms, equation);
    }
  else
    {
      reference_count[this2]++;
      if (reference_count[this2] * cost(temporary_terms, false) > MIN_COST_C)
        {
          temporary_terms.insert(this2);
          v_temporary_terms[first_occurence[this2].first][first_occurence[this2].second].insert(this2);
        }
    }
}

double
TrinaryOpNode::eval_opcode(double v1, TrinaryOpcode op_code, double v2, double v3) throw (EvalException, EvalExternalFunctionException)
{
  switch (op_code)
    {
    case oNormcdf:
      return (0.5*(1+erf((v1-v2)/v3/M_SQRT2)));
    case oNormpdf:
      return (1/(v3*sqrt(2*M_PI)*exp(pow((v1-v2)/v3, 2)/2)));
    }
  // Suppress GCC warning
  exit(EXIT_FAILURE);
}

double
TrinaryOpNode::eval(const eval_context_t &eval_context) const throw (EvalException, EvalExternalFunctionException)
{
  double v1 = arg1->eval(eval_context);
  double v2 = arg2->eval(eval_context);
  double v3 = arg3->eval(eval_context);

  return eval_opcode(v1, op_code, v2, v3);
}

void
TrinaryOpNode::compile(ostream &CompileCode, unsigned int &instruction_number,
                       bool lhs_rhs, const temporary_terms_t &temporary_terms,
                       const map_idx_t &map_idx, bool dynamic, bool steady_dynamic,
                       deriv_node_temp_terms_t &tef_terms) const
{
  // If current node is a temporary term
  temporary_terms_t::const_iterator it = temporary_terms.find(const_cast<TrinaryOpNode *>(this));
  if (it != temporary_terms.end())
    {
      if (dynamic)
        {
          map_idx_t::const_iterator ii = map_idx.find(idx);
          FLDT_ fldt(ii->second);
          fldt.write(CompileCode, instruction_number);
        }
      else
        {
          map_idx_t::const_iterator ii = map_idx.find(idx);
          FLDST_ fldst(ii->second);
          fldst.write(CompileCode, instruction_number);
        }
      return;
    }
  arg1->compile(CompileCode, instruction_number, lhs_rhs, temporary_terms, map_idx, dynamic, steady_dynamic, tef_terms);
  arg2->compile(CompileCode, instruction_number, lhs_rhs, temporary_terms, map_idx, dynamic, steady_dynamic, tef_terms);
  arg3->compile(CompileCode, instruction_number, lhs_rhs, temporary_terms, map_idx, dynamic, steady_dynamic, tef_terms);
  FTRINARY_ ftrinary(op_code);
  ftrinary.write(CompileCode, instruction_number);
}

void
TrinaryOpNode::collectTemporary_terms(const temporary_terms_t &temporary_terms, temporary_terms_inuse_t &temporary_terms_inuse, int Curr_Block) const
{
  temporary_terms_t::const_iterator it = temporary_terms.find(const_cast<TrinaryOpNode *>(this));
  if (it != temporary_terms.end())
    temporary_terms_inuse.insert(idx);
  else
    {
      arg1->collectTemporary_terms(temporary_terms, temporary_terms_inuse, Curr_Block);
      arg2->collectTemporary_terms(temporary_terms, temporary_terms_inuse, Curr_Block);
      arg3->collectTemporary_terms(temporary_terms, temporary_terms_inuse, Curr_Block);
    }
}

bool
TrinaryOpNode::containsExternalFunction() const
{
  return arg1->containsExternalFunction()
    || arg2->containsExternalFunction()
    || arg3->containsExternalFunction();
}

void
TrinaryOpNode::writeOutput(ostream &output, ExprNodeOutputType output_type,
                           const temporary_terms_t &temporary_terms,
                           deriv_node_temp_terms_t &tef_terms) const
{
  // If current node is a temporary term
  temporary_terms_t::const_iterator it = temporary_terms.find(const_cast<TrinaryOpNode *>(this));
  if (it != temporary_terms.end())
    {
      output << "T" << idx;
      return;
    }

  switch (op_code)
    {
    case oNormcdf:
      if (IS_C(output_type))
        {
          // In C, there is no normcdf() primitive, so use erf()
          output << "(0.5*(1+erf(((";
          arg1->writeOutput(output, output_type, temporary_terms, tef_terms);
          output << ")-(";
          arg2->writeOutput(output, output_type, temporary_terms, tef_terms);
          output << "))/(";
          arg3->writeOutput(output, output_type, temporary_terms, tef_terms);
          output << ")/M_SQRT2)))";
        }
      else
        {
          output << "normcdf(";
          arg1->writeOutput(output, output_type, temporary_terms, tef_terms);
          output << ",";
          arg2->writeOutput(output, output_type, temporary_terms, tef_terms);
          output << ",";
          arg3->writeOutput(output, output_type, temporary_terms, tef_terms);
          output << ")";
        }
      break;
    case oNormpdf:
      if (IS_C(output_type))
        {
          //(1/(v3*sqrt(2*M_PI)*exp(pow((v1-v2)/v3,2)/2)))
          output << "(1/(";
          arg3->writeOutput(output, output_type, temporary_terms, tef_terms);
          output << "*sqrt(2*M_PI)*exp(pow((";
          arg1->writeOutput(output, output_type, temporary_terms, tef_terms);
          output << "-";
          arg2->writeOutput(output, output_type, temporary_terms, tef_terms);
          output << ")/";
          arg3->writeOutput(output, output_type, temporary_terms, tef_terms);
          output << ",2)/2)))";
        }
      else
        {
          output << "normpdf(";
          arg1->writeOutput(output, output_type, temporary_terms, tef_terms);
          output << ",";
          arg2->writeOutput(output, output_type, temporary_terms, tef_terms);
          output << ",";
          arg3->writeOutput(output, output_type, temporary_terms, tef_terms);
          output << ")";
        }
      break;
    }
}

void
TrinaryOpNode::writeExternalFunctionOutput(ostream &output, ExprNodeOutputType output_type,
                                           const temporary_terms_t &temporary_terms,
                                           deriv_node_temp_terms_t &tef_terms) const
{
  arg1->writeExternalFunctionOutput(output, output_type, temporary_terms, tef_terms);
  arg2->writeExternalFunctionOutput(output, output_type, temporary_terms, tef_terms);
  arg3->writeExternalFunctionOutput(output, output_type, temporary_terms, tef_terms);
}

void
TrinaryOpNode::compileExternalFunctionOutput(ostream &CompileCode, unsigned int &instruction_number,
                                             bool lhs_rhs, const temporary_terms_t &temporary_terms,
                                             const map_idx_t &map_idx, bool dynamic, bool steady_dynamic,
                                             deriv_node_temp_terms_t &tef_terms) const
{
  arg1->compileExternalFunctionOutput(CompileCode, instruction_number, lhs_rhs, temporary_terms, map_idx,
                                      dynamic, steady_dynamic, tef_terms);
  arg2->compileExternalFunctionOutput(CompileCode, instruction_number, lhs_rhs, temporary_terms, map_idx,
                                      dynamic, steady_dynamic, tef_terms);
  arg3->compileExternalFunctionOutput(CompileCode, instruction_number, lhs_rhs, temporary_terms, map_idx,
                                      dynamic, steady_dynamic, tef_terms);
}

void
TrinaryOpNode::collectDynamicVariables(SymbolType type_arg, set<pair<int, int> > &result) const
{
  arg1->collectDynamicVariables(type_arg, result);
  arg2->collectDynamicVariables(type_arg, result);
  arg3->collectDynamicVariables(type_arg, result);
}

pair<int, expr_t>
TrinaryOpNode::normalizeEquation(int var_endo, vector<pair<int, pair<expr_t, expr_t> > > &List_of_Op_RHS) const
{
  pair<int, expr_t> res = arg1->normalizeEquation(var_endo, List_of_Op_RHS);
  bool is_endogenous_present_1 = res.first;
  expr_t expr_t_1 = res.second;
  res = arg2->normalizeEquation(var_endo, List_of_Op_RHS);
  bool is_endogenous_present_2 = res.first;
  expr_t expr_t_2 = res.second;
  res = arg3->normalizeEquation(var_endo, List_of_Op_RHS);
  bool is_endogenous_present_3 = res.first;
  expr_t expr_t_3 = res.second;
  if (!is_endogenous_present_1 && !is_endogenous_present_2 && !is_endogenous_present_3)
    return (make_pair(0, datatree.AddNormcdf(expr_t_1, expr_t_2, expr_t_3)));
  else
    return (make_pair(1, (expr_t) NULL));
}

expr_t
TrinaryOpNode::getChainRuleDerivative(int deriv_id, const map<int, expr_t> &recursive_variables)
{
  expr_t darg1 = arg1->getChainRuleDerivative(deriv_id, recursive_variables);
  expr_t darg2 = arg2->getChainRuleDerivative(deriv_id, recursive_variables);
  expr_t darg3 = arg3->getChainRuleDerivative(deriv_id, recursive_variables);
  return composeDerivatives(darg1, darg2, darg3);
}

expr_t
TrinaryOpNode::buildSimilarTrinaryOpNode(expr_t alt_arg1, expr_t alt_arg2, expr_t alt_arg3, DataTree &alt_datatree) const
{
  switch (op_code)
    {
    case oNormcdf:
      return alt_datatree.AddNormcdf(alt_arg1, alt_arg2, alt_arg3);
    case oNormpdf:
      return alt_datatree.AddNormpdf(alt_arg1, alt_arg2, alt_arg3);
    }
  // Suppress GCC warning
  exit(EXIT_FAILURE);
}

expr_t
TrinaryOpNode::toStatic(DataTree &static_datatree) const
{
  expr_t sarg1 = arg1->toStatic(static_datatree);
  expr_t sarg2 = arg2->toStatic(static_datatree);
  expr_t sarg3 = arg3->toStatic(static_datatree);
  return buildSimilarTrinaryOpNode(sarg1, sarg2, sarg3, static_datatree);
}

expr_t
TrinaryOpNode::cloneDynamic(DataTree &dynamic_datatree) const
{
  expr_t substarg1 = arg1->cloneDynamic(dynamic_datatree);
  expr_t substarg2 = arg2->cloneDynamic(dynamic_datatree);
  expr_t substarg3 = arg3->cloneDynamic(dynamic_datatree);
  return buildSimilarTrinaryOpNode(substarg1, substarg2, substarg3, dynamic_datatree);
}

expr_t
TrinaryOpNode::cloneDynamicReindex(DataTree &dynamic_datatree, SymbolTable &orig_symbol_table) const
{
  expr_t substarg1 = arg1->cloneDynamicReindex(dynamic_datatree, orig_symbol_table);
  expr_t substarg2 = arg2->cloneDynamicReindex(dynamic_datatree, orig_symbol_table);
  expr_t substarg3 = arg3->cloneDynamicReindex(dynamic_datatree, orig_symbol_table);
  return buildSimilarTrinaryOpNode(substarg1, substarg2, substarg3, dynamic_datatree);
}

int
TrinaryOpNode::maxEndoLead() const
{
  return max(arg1->maxEndoLead(), max(arg2->maxEndoLead(), arg3->maxEndoLead()));
}

int
TrinaryOpNode::maxExoLead() const
{
  return max(arg1->maxExoLead(), max(arg2->maxExoLead(), arg3->maxExoLead()));
}

int
TrinaryOpNode::maxEndoLag() const
{
  return max(arg1->maxEndoLag(), max(arg2->maxEndoLag(), arg3->maxEndoLag()));
}

int
TrinaryOpNode::maxExoLag() const
{
  return max(arg1->maxExoLag(), max(arg2->maxExoLag(), arg3->maxExoLag()));
}

int
TrinaryOpNode::maxLead() const
{
  return max(arg1->maxLead(), max(arg2->maxLead(), arg3->maxLead()));
}

expr_t
TrinaryOpNode::decreaseLeadsLags(int n) const
{
  expr_t arg1subst = arg1->decreaseLeadsLags(n);
  expr_t arg2subst = arg2->decreaseLeadsLags(n);
  expr_t arg3subst = arg3->decreaseLeadsLags(n);
  return buildSimilarTrinaryOpNode(arg1subst, arg2subst, arg3subst, datatree);
}

expr_t
TrinaryOpNode::decreaseLeadsLagsPredeterminedVariables() const
{
  expr_t arg1subst = arg1->decreaseLeadsLagsPredeterminedVariables();
  expr_t arg2subst = arg2->decreaseLeadsLagsPredeterminedVariables();
  expr_t arg3subst = arg3->decreaseLeadsLagsPredeterminedVariables();
  return buildSimilarTrinaryOpNode(arg1subst, arg2subst, arg3subst, datatree);
}

expr_t
TrinaryOpNode::substituteEndoLeadGreaterThanTwo(subst_table_t &subst_table, vector<BinaryOpNode *> &neweqs, bool deterministic_model) const
{
  if (maxEndoLead() < 2)
    return const_cast<TrinaryOpNode *>(this);
  else if (deterministic_model)
    {
      expr_t arg1subst = arg1->substituteEndoLeadGreaterThanTwo(subst_table, neweqs, deterministic_model);
      expr_t arg2subst = arg2->substituteEndoLeadGreaterThanTwo(subst_table, neweqs, deterministic_model);
      expr_t arg3subst = arg3->substituteEndoLeadGreaterThanTwo(subst_table, neweqs, deterministic_model);
      return buildSimilarTrinaryOpNode(arg1subst, arg2subst, arg3subst, datatree);
    }
  else
    return createEndoLeadAuxiliaryVarForMyself(subst_table, neweqs);
}

expr_t
TrinaryOpNode::substituteEndoLagGreaterThanTwo(subst_table_t &subst_table, vector<BinaryOpNode *> &neweqs) const
{
  expr_t arg1subst = arg1->substituteEndoLagGreaterThanTwo(subst_table, neweqs);
  expr_t arg2subst = arg2->substituteEndoLagGreaterThanTwo(subst_table, neweqs);
  expr_t arg3subst = arg3->substituteEndoLagGreaterThanTwo(subst_table, neweqs);
  return buildSimilarTrinaryOpNode(arg1subst, arg2subst, arg3subst, datatree);
}

expr_t
TrinaryOpNode::substituteExoLead(subst_table_t &subst_table, vector<BinaryOpNode *> &neweqs, bool deterministic_model) const
{
  if (maxExoLead() == 0)
    return const_cast<TrinaryOpNode *>(this);
  else if (deterministic_model)
    {
      expr_t arg1subst = arg1->substituteExoLead(subst_table, neweqs, deterministic_model);
      expr_t arg2subst = arg2->substituteExoLead(subst_table, neweqs, deterministic_model);
      expr_t arg3subst = arg3->substituteExoLead(subst_table, neweqs, deterministic_model);
      return buildSimilarTrinaryOpNode(arg1subst, arg2subst, arg3subst, datatree);
    }
  else
    return createExoLeadAuxiliaryVarForMyself(subst_table, neweqs);
}

expr_t
TrinaryOpNode::substituteExoLag(subst_table_t &subst_table, vector<BinaryOpNode *> &neweqs) const
{
  expr_t arg1subst = arg1->substituteExoLag(subst_table, neweqs);
  expr_t arg2subst = arg2->substituteExoLag(subst_table, neweqs);
  expr_t arg3subst = arg3->substituteExoLag(subst_table, neweqs);
  return buildSimilarTrinaryOpNode(arg1subst, arg2subst, arg3subst, datatree);
}

expr_t
TrinaryOpNode::substituteExpectation(subst_table_t &subst_table, vector<BinaryOpNode *> &neweqs, bool partial_information_model) const
{
  expr_t arg1subst = arg1->substituteExpectation(subst_table, neweqs, partial_information_model);
  expr_t arg2subst = arg2->substituteExpectation(subst_table, neweqs, partial_information_model);
  expr_t arg3subst = arg3->substituteExpectation(subst_table, neweqs, partial_information_model);
  return buildSimilarTrinaryOpNode(arg1subst, arg2subst, arg3subst, datatree);
}


expr_t
TrinaryOpNode::differentiateForwardVars(const vector<string> &subset, subst_table_t &subst_table, vector<BinaryOpNode *> &neweqs) const
{
  expr_t arg1subst = arg1->differentiateForwardVars(subset, subst_table, neweqs);
  expr_t arg2subst = arg2->differentiateForwardVars(subset, subst_table, neweqs);
  expr_t arg3subst = arg3->differentiateForwardVars(subset, subst_table, neweqs);
  return buildSimilarTrinaryOpNode(arg1subst, arg2subst, arg3subst, datatree);
}

bool
TrinaryOpNode::isNumConstNodeEqualTo(double value) const
{
  return false;
}

bool
TrinaryOpNode::isVariableNodeEqualTo(SymbolType type_arg, int variable_id, int lag_arg) const
{
  return false;
}

bool
TrinaryOpNode::containsEndogenous(void) const
{
  return (arg1->containsEndogenous() || arg2->containsEndogenous() || arg3->containsEndogenous());
}

expr_t
TrinaryOpNode::replaceTrendVar() const
{
  expr_t arg1subst = arg1->replaceTrendVar();
  expr_t arg2subst = arg2->replaceTrendVar();
  expr_t arg3subst = arg3->replaceTrendVar();
  return buildSimilarTrinaryOpNode(arg1subst, arg2subst, arg3subst, datatree);
}

expr_t
TrinaryOpNode::detrend(int symb_id, bool log_trend, expr_t trend) const
{
  expr_t arg1subst = arg1->detrend(symb_id, log_trend, trend);
  expr_t arg2subst = arg2->detrend(symb_id, log_trend, trend);
  expr_t arg3subst = arg3->detrend(symb_id, log_trend, trend);
  return buildSimilarTrinaryOpNode(arg1subst, arg2subst, arg3subst, datatree);
}

expr_t
TrinaryOpNode::removeTrendLeadLag(map<int, expr_t> trend_symbols_map) const
{
  expr_t arg1subst = arg1->removeTrendLeadLag(trend_symbols_map);
  expr_t arg2subst = arg2->removeTrendLeadLag(trend_symbols_map);
  expr_t arg3subst = arg3->removeTrendLeadLag(trend_symbols_map);
  return buildSimilarTrinaryOpNode(arg1subst, arg2subst, arg3subst, datatree);
}

bool
TrinaryOpNode::isInStaticForm() const
{
  return arg1->isInStaticForm() && arg2->isInStaticForm() && arg3->isInStaticForm();
}

AbstractExternalFunctionNode::AbstractExternalFunctionNode(DataTree &datatree_arg,
                                                           int symb_id_arg,
                                                           const vector<expr_t> &arguments_arg) :
  ExprNode(datatree_arg),
  symb_id(symb_id_arg),
  arguments(arguments_arg)
{
}

void
AbstractExternalFunctionNode::prepareForDerivation()
{
  if (preparedForDerivation)
    return;

  for (vector<expr_t>::const_iterator it = arguments.begin(); it != arguments.end(); it++)
    (*it)->prepareForDerivation();

  non_null_derivatives = arguments.at(0)->non_null_derivatives;
  for (int i = 1; i < (int) arguments.size(); i++)
    set_union(non_null_derivatives.begin(),
              non_null_derivatives.end(),
              arguments.at(i)->non_null_derivatives.begin(),
              arguments.at(i)->non_null_derivatives.end(),
              inserter(non_null_derivatives, non_null_derivatives.begin()));

  preparedForDerivation = true;
}

expr_t
AbstractExternalFunctionNode::computeDerivative(int deriv_id)
{
  assert(datatree.external_functions_table.getNargs(symb_id) > 0);
  vector<expr_t> dargs;
  for (vector<expr_t>::const_iterator it = arguments.begin(); it != arguments.end(); it++)
    dargs.push_back((*it)->getDerivative(deriv_id));
  return composeDerivatives(dargs);
}

expr_t
AbstractExternalFunctionNode::getChainRuleDerivative(int deriv_id, const map<int, expr_t> &recursive_variables)
{
  assert(datatree.external_functions_table.getNargs(symb_id) > 0);
  vector<expr_t> dargs;
  for (vector<expr_t>::const_iterator it = arguments.begin();
       it != arguments.end(); it++)
    dargs.push_back((*it)->getChainRuleDerivative(deriv_id, recursive_variables));
  return composeDerivatives(dargs);
}

unsigned int
AbstractExternalFunctionNode::compileExternalFunctionArguments(ostream &CompileCode, unsigned int &instruction_number,
                                                               bool lhs_rhs, const temporary_terms_t &temporary_terms,
                                                               const map_idx_t &map_idx, bool dynamic, bool steady_dynamic,
                                                               deriv_node_temp_terms_t &tef_terms) const
{
  for (vector<expr_t>::const_iterator it = arguments.begin();
       it != arguments.end(); it++)
    (*it)->compile(CompileCode, instruction_number, lhs_rhs, temporary_terms, map_idx,
                   dynamic, steady_dynamic, tef_terms);
  return (arguments.size());
}

void
AbstractExternalFunctionNode::collectDynamicVariables(SymbolType type_arg, set<pair<int, int> > &result) const
{
  for (vector<expr_t>::const_iterator it = arguments.begin();
       it != arguments.end(); it++)
    (*it)->collectDynamicVariables(type_arg, result);
}

void
AbstractExternalFunctionNode::collectTemporary_terms(const temporary_terms_t &temporary_terms, temporary_terms_inuse_t &temporary_terms_inuse, int Curr_Block) const
{
  temporary_terms_t::const_iterator it = temporary_terms.find(const_cast<AbstractExternalFunctionNode *>(this));
  if (it != temporary_terms.end())
    temporary_terms_inuse.insert(idx);
  else
    {
      for (vector<expr_t>::const_iterator it = arguments.begin();
           it != arguments.end(); it++)
        (*it)->collectTemporary_terms(temporary_terms, temporary_terms_inuse, Curr_Block);
    }
}

double
AbstractExternalFunctionNode::eval(const eval_context_t &eval_context) const throw (EvalException, EvalExternalFunctionException)
{
  throw EvalExternalFunctionException();
}

int
AbstractExternalFunctionNode::maxEndoLead() const
{
  int val = 0;
  for (vector<expr_t>::const_iterator it = arguments.begin();
       it != arguments.end(); it++)
    val = max(val, (*it)->maxEndoLead());
  return val;
}

int
AbstractExternalFunctionNode::maxExoLead() const
{
  int val = 0;
  for (vector<expr_t>::const_iterator it = arguments.begin();
       it != arguments.end(); it++)
    val = max(val, (*it)->maxExoLead());
  return val;
}

int
AbstractExternalFunctionNode::maxEndoLag() const
{
  int val = 0;
  for (vector<expr_t>::const_iterator it = arguments.begin();
       it != arguments.end(); it++)
    val = max(val, (*it)->maxEndoLag());
  return val;
}

int
AbstractExternalFunctionNode::maxExoLag() const
{
  int val = 0;
  for (vector<expr_t>::const_iterator it = arguments.begin();
       it != arguments.end(); it++)
    val = max(val, (*it)->maxExoLag());
  return val;
}

int
AbstractExternalFunctionNode::maxLead() const
{
  int val = 0;
  for (vector<expr_t>::const_iterator it = arguments.begin();
       it != arguments.end(); it++)
    val = max(val, (*it)->maxLead());
  return val;
}

expr_t
AbstractExternalFunctionNode::decreaseLeadsLags(int n) const
{
  vector<expr_t> arguments_subst;
  for (vector<expr_t>::const_iterator it = arguments.begin(); it != arguments.end(); it++)
    arguments_subst.push_back((*it)->decreaseLeadsLags(n));
  return buildSimilarExternalFunctionNode(arguments_subst, datatree);
}

expr_t
AbstractExternalFunctionNode::decreaseLeadsLagsPredeterminedVariables() const
{
  vector<expr_t> arguments_subst;
  for (vector<expr_t>::const_iterator it = arguments.begin(); it != arguments.end(); it++)
    arguments_subst.push_back((*it)->decreaseLeadsLagsPredeterminedVariables());
  return buildSimilarExternalFunctionNode(arguments_subst, datatree);
}

<<<<<<< HEAD
          output << "mxArray *plhs" << ending.str()<< "[nlhs"<< ending.str() << "];" << endl;
          output << "int nrhs" << ending.str()<< " = " << arguments.size() << ";" << endl;
          writePrhs(output, output_type, temporary_terms, tef_terms, ending.str());

          output << "mexCallMATLAB("
                 << "nlhs" << ending.str() << ", "
                 << "plhs" << ending.str() << ", "
                 << "nrhs" << ending.str() << ", "
                 << "prhs" << ending.str() << ", \""
                 << datatree.symbol_table.getName(symb_id) << "\");" << endl;

          if (symb_id == first_deriv_symb_id
              && symb_id == second_deriv_symb_id)
            output << "TEF_" << indx << " = mxGetPr(plhs" << ending.str() << "[0]);" << endl
                   << "TEFD_" << indx << " = mxGetPr(plhs" << ending.str() << "[1]);" << endl
                   << "TEFDD_" << indx << " = mxGetPr(plhs" << ending.str() << "[2]);" << endl
                   << "int TEFDD_" << indx << "_nrows = (int)mxGetM(plhs" << ending.str()<< "[2]);" << endl;
          else if (symb_id == first_deriv_symb_id)
            output << "TEF_" << indx << " = mxGetPr(plhs" << ending.str() << "[0]);" << endl
                   << "TEFD_" << indx << " = mxGetPr(plhs" << ending.str() << "[1]);" << endl;
          else
            output << "TEF_" << indx << " = mxGetPr(plhs" << ending.str() << "[0]);" << endl;
        }
      else
        {
          if (symb_id == first_deriv_symb_id
              && symb_id == second_deriv_symb_id)
            output << "[TEF_" << indx << " TEFD_"<< indx << " TEFDD_"<< indx << "] = ";
          else if (symb_id == first_deriv_symb_id)
            output << "[TEF_" << indx << " TEFD_"<< indx << "] = ";
          else
            output << "TEF_" << indx << " = ";

          output << datatree.symbol_table.getName(symb_id) << "(";
          writeExternalFunctionArguments(output, output_type, temporary_terms, tef_terms);
          output << ");" << endl;
        }
    }
}

void
ExternalFunctionNode::compileExternalFunctionOutput(ostream &CompileCode, unsigned int &instruction_number,
                                                    bool lhs_rhs, const temporary_terms_t &temporary_terms,
                                                    const map_idx_t &map_idx, bool dynamic, bool steady_dynamic,
                                                    deriv_node_temp_terms_t &tef_terms) const
{
  int first_deriv_symb_id = datatree.external_functions_table.getFirstDerivSymbID(symb_id);
  assert(first_deriv_symb_id != eExtFunSetButNoNameProvided);

  for (vector<expr_t>::const_iterator it = arguments.begin();
       it != arguments.end(); it++)
    (*it)->compileExternalFunctionOutput(CompileCode, instruction_number, lhs_rhs, temporary_terms,
                                         map_idx, dynamic, steady_dynamic, tef_terms);

  if (!alreadyWrittenAsTefTerm(symb_id, tef_terms))
    {
      tef_terms[make_pair(symb_id, arguments)] = (int) tef_terms.size();
      int indx = getIndxInTefTerms(symb_id, tef_terms);
      int second_deriv_symb_id = datatree.external_functions_table.getSecondDerivSymbID(symb_id);
      assert(second_deriv_symb_id != eExtFunSetButNoNameProvided);

      unsigned int nb_output_arguments = 0;
      if (symb_id == first_deriv_symb_id
          && symb_id == second_deriv_symb_id)
        nb_output_arguments = 3;
      else if (symb_id == first_deriv_symb_id)
        nb_output_arguments = 2;
      else
        nb_output_arguments = 1;
      unsigned int nb_input_arguments = compileExternalFunctionArguments(CompileCode, instruction_number, lhs_rhs, temporary_terms,
                                                                         map_idx, dynamic, steady_dynamic, tef_terms);

      FCALL_ fcall(nb_output_arguments, nb_input_arguments, datatree.symbol_table.getName(symb_id), indx);
      switch (nb_output_arguments)
        {
        case 1:
          fcall.set_function_type(ExternalFunctionWithoutDerivative);
          break;
        case 2:
          fcall.set_function_type(ExternalFunctionWithFirstDerivative);
          break;
        case 3:
          fcall.set_function_type(ExternalFunctionWithFirstandSecondDerivative);
          break;
        }
      fcall.write(CompileCode, instruction_number);
      FSTPTEF_ fstptef(indx);
      fstptef.write(CompileCode, instruction_number);
    }
}

void
ExternalFunctionNode::computeTemporaryTerms(map<expr_t, int> &reference_count,
                                            temporary_terms_t &temporary_terms,
                                            map<expr_t, pair<int, int> > &first_occurence,
                                            int Curr_block,
                                            vector< vector<temporary_terms_t> > &v_temporary_terms,
                                            int equation) const
{
  expr_t this2 = const_cast<ExternalFunctionNode *>(this);
  temporary_terms.insert(this2);
  first_occurence[this2] = make_pair(Curr_block, equation);
  v_temporary_terms[Curr_block][equation].insert(this2);
}

void
AbstractExternalFunctionNode::collectDynamicVariables(SymbolType type_arg, set<pair<int, int> > &result) const
{
  for (vector<expr_t>::const_iterator it = arguments.begin();
       it != arguments.end(); it++)
    (*it)->collectDynamicVariables(type_arg, result);
}

void
AbstractExternalFunctionNode::collectTemporary_terms(const temporary_terms_t &temporary_terms, temporary_terms_inuse_t &temporary_terms_inuse, int Curr_Block) const
{
  temporary_terms_t::const_iterator it = temporary_terms.find(const_cast<AbstractExternalFunctionNode *>(this));
  if (it != temporary_terms.end())
    temporary_terms_inuse.insert(idx);
  else
    {
      for (vector<expr_t>::const_iterator it = arguments.begin();
           it != arguments.end(); it++)
        (*it)->collectTemporary_terms(temporary_terms, temporary_terms_inuse, Curr_Block);
    }
}

double
AbstractExternalFunctionNode::eval(const eval_context_t &eval_context) const throw (EvalException, EvalExternalFunctionException)
{
  throw EvalExternalFunctionException();
}

pair<int, expr_t>
AbstractExternalFunctionNode::normalizeEquation(int var_endo, vector<pair<int, pair<expr_t, expr_t> > >  &List_of_Op_RHS) const
{
  vector<pair<bool, expr_t> > V_arguments;
  vector<expr_t> V_expr_t;
  bool present = false;
  for (vector<expr_t>::const_iterator it = arguments.begin();
       it != arguments.end(); it++)
    {
      V_arguments.push_back((*it)->normalizeEquation(var_endo, List_of_Op_RHS));
      present = present || V_arguments[V_arguments.size()-1].first;
      V_expr_t.push_back(V_arguments[V_arguments.size()-1].second);
    }
  if (!present)
    return (make_pair(0, datatree.AddExternalFunction(symb_id, V_expr_t)));
  else
    return (make_pair(1, (expr_t) NULL));
}

expr_t
ExternalFunctionNode::toStatic(DataTree &static_datatree) const
{
  vector<expr_t> static_arguments;
  for (vector<expr_t>::const_iterator it = arguments.begin();
       it != arguments.end(); it++)
    static_arguments.push_back((*it)->toStatic(static_datatree));
  return static_datatree.AddExternalFunction(symb_id, static_arguments);
}

expr_t
ExternalFunctionNode::cloneDynamic(DataTree &dynamic_datatree) const
{
  vector<expr_t> dynamic_arguments;
  for (vector<expr_t>::const_iterator it = arguments.begin();
       it != arguments.end(); it++)
    dynamic_arguments.push_back((*it)->cloneDynamic(dynamic_datatree));
  return dynamic_datatree.AddExternalFunction(symb_id, dynamic_arguments);
}

expr_t
ExternalFunctionNode::cloneDynamicReindex(DataTree &dynamic_datatree, SymbolTable &orig_symbol_table) const
{
  vector<expr_t> dynamic_arguments;
  for (vector<expr_t>::const_iterator it = arguments.begin();
       it != arguments.end(); it++)
    dynamic_arguments.push_back((*it)->cloneDynamicReindex(dynamic_datatree, orig_symbol_table));
  return dynamic_datatree.AddExternalFunction(dynamic_datatree.symbol_table.getID(orig_symbol_table.getName(symb_id)),
                                              dynamic_arguments);
}

int
AbstractExternalFunctionNode::maxEndoLead() const
{
  int val = 0;
  for (vector<expr_t>::const_iterator it = arguments.begin();
       it != arguments.end(); it++)
    val = max(val, (*it)->maxEndoLead());
  return val;
}

int
AbstractExternalFunctionNode::maxExoLead() const
{
  int val = 0;
  for (vector<expr_t>::const_iterator it = arguments.begin();
       it != arguments.end(); it++)
    val = max(val, (*it)->maxExoLead());
  return val;
}

int
AbstractExternalFunctionNode::maxEndoLag() const
{
  int val = 0;
  for (vector<expr_t>::const_iterator it = arguments.begin();
       it != arguments.end(); it++)
    val = max(val, (*it)->maxEndoLag());
  return val;
}

int
AbstractExternalFunctionNode::maxExoLag() const
{
  int val = 0;
  for (vector<expr_t>::const_iterator it = arguments.begin();
       it != arguments.end(); it++)
    val = max(val, (*it)->maxExoLag());
  return val;
}

int
AbstractExternalFunctionNode::maxLead() const
{
  int val = 0;
  for (vector<expr_t>::const_iterator it = arguments.begin();
       it != arguments.end(); it++)
    val = max(val, (*it)->maxLead());
  return val;
}

expr_t
AbstractExternalFunctionNode::decreaseLeadsLags(int n) const
{
  vector<expr_t> arguments_subst;
  for (vector<expr_t>::const_iterator it = arguments.begin(); it != arguments.end(); it++)
    arguments_subst.push_back((*it)->decreaseLeadsLags(n));
  return buildSimilarExternalFunctionNode(arguments_subst, datatree);
}

expr_t
AbstractExternalFunctionNode::decreaseLeadsLagsPredeterminedVariables() const
{
  vector<expr_t> arguments_subst;
  for (vector<expr_t>::const_iterator it = arguments.begin(); it != arguments.end(); it++)
    arguments_subst.push_back((*it)->decreaseLeadsLagsPredeterminedVariables());
  return buildSimilarExternalFunctionNode(arguments_subst, datatree);
}

=======
>>>>>>> 2fe7a415
expr_t
AbstractExternalFunctionNode::substituteEndoLeadGreaterThanTwo(subst_table_t &subst_table, vector<BinaryOpNode *> &neweqs, bool deterministic_model) const
{
  vector<expr_t> arguments_subst;
  for (vector<expr_t>::const_iterator it = arguments.begin(); it != arguments.end(); it++)
    arguments_subst.push_back((*it)->substituteEndoLeadGreaterThanTwo(subst_table, neweqs, deterministic_model));
  return buildSimilarExternalFunctionNode(arguments_subst, datatree);
}

expr_t
AbstractExternalFunctionNode::substituteEndoLagGreaterThanTwo(subst_table_t &subst_table, vector<BinaryOpNode *> &neweqs) const
{
  vector<expr_t> arguments_subst;
  for (vector<expr_t>::const_iterator it = arguments.begin(); it != arguments.end(); it++)
    arguments_subst.push_back((*it)->substituteEndoLagGreaterThanTwo(subst_table, neweqs));
  return buildSimilarExternalFunctionNode(arguments_subst, datatree);
}

expr_t
AbstractExternalFunctionNode::substituteExoLead(subst_table_t &subst_table, vector<BinaryOpNode *> &neweqs, bool deterministic_model) const
{
  vector<expr_t> arguments_subst;
  for (vector<expr_t>::const_iterator it = arguments.begin(); it != arguments.end(); it++)
    arguments_subst.push_back((*it)->substituteExoLead(subst_table, neweqs, deterministic_model));
  return buildSimilarExternalFunctionNode(arguments_subst, datatree);
}

expr_t
AbstractExternalFunctionNode::substituteExoLag(subst_table_t &subst_table, vector<BinaryOpNode *> &neweqs) const
{
  vector<expr_t> arguments_subst;
  for (vector<expr_t>::const_iterator it = arguments.begin(); it != arguments.end(); it++)
    arguments_subst.push_back((*it)->substituteExoLag(subst_table, neweqs));
  return buildSimilarExternalFunctionNode(arguments_subst, datatree);
}

expr_t
AbstractExternalFunctionNode::substituteExpectation(subst_table_t &subst_table, vector<BinaryOpNode *> &neweqs, bool partial_information_model) const
{
  vector<expr_t> arguments_subst;
  for (vector<expr_t>::const_iterator it = arguments.begin(); it != arguments.end(); it++)
    arguments_subst.push_back((*it)->substituteExpectation(subst_table, neweqs, partial_information_model));
  return buildSimilarExternalFunctionNode(arguments_subst, datatree);
}

expr_t
AbstractExternalFunctionNode::differentiateForwardVars(const vector<string> &subset, subst_table_t &subst_table, vector<BinaryOpNode *> &neweqs) const
{
  vector<expr_t> arguments_subst;
  for (vector<expr_t>::const_iterator it = arguments.begin(); it != arguments.end(); it++)
    arguments_subst.push_back((*it)->differentiateForwardVars(subset, subst_table, neweqs));
  return buildSimilarExternalFunctionNode(arguments_subst, datatree);
}

bool
AbstractExternalFunctionNode::alreadyWrittenAsTefTerm(int the_symb_id, deriv_node_temp_terms_t &tef_terms) const
{
  deriv_node_temp_terms_t::const_iterator it = tef_terms.find(make_pair(the_symb_id, arguments));
  if (it != tef_terms.end())
    return true;
  return false;
}

int
AbstractExternalFunctionNode::getIndxInTefTerms(int the_symb_id, deriv_node_temp_terms_t &tef_terms) const throw (UnknownFunctionNameAndArgs)
{
  deriv_node_temp_terms_t::const_iterator it = tef_terms.find(make_pair(the_symb_id, arguments));
  if (it != tef_terms.end())
    return it->second;
  throw UnknownFunctionNameAndArgs();
}

bool
AbstractExternalFunctionNode::isNumConstNodeEqualTo(double value) const
{
  return false;
}

bool
AbstractExternalFunctionNode::isVariableNodeEqualTo(SymbolType type_arg, int variable_id, int lag_arg) const
{
  return false;
}

bool
AbstractExternalFunctionNode::containsEndogenous(void) const
{
  bool result = false;
  for (vector<expr_t>::const_iterator it = arguments.begin(); it != arguments.end(); it++)
    result = result || (*it)->containsEndogenous();
  return result;
}

expr_t
AbstractExternalFunctionNode::replaceTrendVar() const
{
  vector<expr_t> arguments_subst;
  for (vector<expr_t>::const_iterator it = arguments.begin(); it != arguments.end(); it++)
    arguments_subst.push_back((*it)->replaceTrendVar());
  return buildSimilarExternalFunctionNode(arguments_subst, datatree);
}

expr_t
AbstractExternalFunctionNode::detrend(int symb_id, bool log_trend, expr_t trend) const
{
  vector<expr_t> arguments_subst;
  for (vector<expr_t>::const_iterator it = arguments.begin(); it != arguments.end(); it++)
    arguments_subst.push_back((*it)->detrend(symb_id, log_trend, trend));
  return buildSimilarExternalFunctionNode(arguments_subst, datatree);
}

expr_t
AbstractExternalFunctionNode::removeTrendLeadLag(map<int, expr_t> trend_symbols_map) const
{
  vector<expr_t> arguments_subst;
  for (vector<expr_t>::const_iterator it = arguments.begin(); it != arguments.end(); it++)
    arguments_subst.push_back((*it)->removeTrendLeadLag(trend_symbols_map));
  return buildSimilarExternalFunctionNode(arguments_subst, datatree);
}

bool
AbstractExternalFunctionNode::isInStaticForm() const
{
  for (vector<expr_t>::const_iterator it = arguments.begin(); it != arguments.end(); ++it)
    if (!(*it)->isInStaticForm())
      return false;
  return true;
}

pair<int, expr_t>
AbstractExternalFunctionNode::normalizeEquation(int var_endo, vector<pair<int, pair<expr_t, expr_t> > >  &List_of_Op_RHS) const
{
  vector<pair<bool, expr_t> > V_arguments;
  vector<expr_t> V_expr_t;
  bool present = false;
  for (vector<expr_t>::const_iterator it = arguments.begin();
       it != arguments.end(); it++)
    {
      V_arguments.push_back((*it)->normalizeEquation(var_endo, List_of_Op_RHS));
      present = present || V_arguments[V_arguments.size()-1].first;
      V_expr_t.push_back(V_arguments[V_arguments.size()-1].second);
    }
  if (!present)
    return (make_pair(0, datatree.AddExternalFunction(symb_id, V_expr_t)));
  else
    return (make_pair(1, (expr_t) NULL));
}

void
AbstractExternalFunctionNode::writeExternalFunctionArguments(ostream &output, ExprNodeOutputType output_type,
                                                             const temporary_terms_t &temporary_terms,
                                                             deriv_node_temp_terms_t &tef_terms) const
{
  for (vector<expr_t>::const_iterator it = arguments.begin();
       it != arguments.end(); it++)
    {
      if (it != arguments.begin())
        output << ",";

      (*it)->writeOutput(output, output_type, temporary_terms, tef_terms);
    }
}

void
AbstractExternalFunctionNode::writePrhs(ostream &output, ExprNodeOutputType output_type,
                                        const temporary_terms_t &temporary_terms,
                                        deriv_node_temp_terms_t &tef_terms, const string &ending) const
{
  output << "mxArray *prhs"<< ending << "[nrhs"<< ending << "];" << endl;
  int i = 0;
  for (vector<expr_t>::const_iterator it = arguments.begin();
       it != arguments.end(); it++)
    {
      output << "prhs" << ending << "[" << i++ << "] = mxCreateDoubleScalar("; // All external_function arguments are scalars
      (*it)->writeOutput(output, output_type, temporary_terms, tef_terms);
      output << ");" << endl;
    }
}

bool
AbstractExternalFunctionNode::containsExternalFunction() const
{
  return true;
}

ExternalFunctionNode::ExternalFunctionNode(DataTree &datatree_arg,
                                           int symb_id_arg,
                                           const vector<expr_t> &arguments_arg) :
  AbstractExternalFunctionNode(datatree_arg, symb_id_arg, arguments_arg)
{
  // Add myself to the external function map
  datatree.external_function_node_map[make_pair(arguments, symb_id)] = this;
}

expr_t
ExternalFunctionNode::composeDerivatives(const vector<expr_t> &dargs)
{
  vector<expr_t> dNodes;
  for (int i = 0; i < (int) dargs.size(); i++)
    dNodes.push_back(datatree.AddTimes(dargs.at(i),
                                       datatree.AddFirstDerivExternalFunction(symb_id, arguments, i+1)));

  expr_t theDeriv = datatree.Zero;
  for (vector<expr_t>::const_iterator it = dNodes.begin(); it != dNodes.end(); it++)
    theDeriv = datatree.AddPlus(theDeriv, *it);
  return theDeriv;
}

void
ExternalFunctionNode::computeTemporaryTerms(map<expr_t, int> &reference_count,
                                            temporary_terms_t &temporary_terms,
                                            bool is_matlab) const
{
  temporary_terms.insert(const_cast<ExternalFunctionNode *>(this));
}

void
ExternalFunctionNode::computeTemporaryTerms(map<expr_t, int> &reference_count,
                                            temporary_terms_t &temporary_terms,
                                            map<expr_t, pair<int, int> > &first_occurence,
                                            int Curr_block,
                                            vector< vector<temporary_terms_t> > &v_temporary_terms,
                                            int equation) const
{
  expr_t this2 = const_cast<ExternalFunctionNode *>(this);
  temporary_terms.insert(this2);
  first_occurence[this2] = make_pair(Curr_block, equation);
  v_temporary_terms[Curr_block][equation].insert(this2);
}

void
ExternalFunctionNode::compile(ostream &CompileCode, unsigned int &instruction_number,
                              bool lhs_rhs, const temporary_terms_t &temporary_terms,
                              const map_idx_t &map_idx, bool dynamic, bool steady_dynamic,
                              deriv_node_temp_terms_t &tef_terms) const
{
  temporary_terms_t::const_iterator it = temporary_terms.find(const_cast<ExternalFunctionNode *>(this));
  if (it != temporary_terms.end())
    {
      if (dynamic)
        {
          map_idx_t::const_iterator ii = map_idx.find(idx);
          FLDT_ fldt(ii->second);
          fldt.write(CompileCode, instruction_number);
        }
      else
        {
          map_idx_t::const_iterator ii = map_idx.find(idx);
          FLDST_ fldst(ii->second);
          fldst.write(CompileCode, instruction_number);
        }
      return;
    }

  if (!lhs_rhs)
    {
      FLDTEF_ fldtef(getIndxInTefTerms(symb_id, tef_terms));
      fldtef.write(CompileCode, instruction_number);
    }
  else
    {
      FSTPTEF_ fstptef(getIndxInTefTerms(symb_id, tef_terms));
      fstptef.write(CompileCode, instruction_number);
    }
}

void
ExternalFunctionNode::compileExternalFunctionOutput(ostream &CompileCode, unsigned int &instruction_number,
                                                    bool lhs_rhs, const temporary_terms_t &temporary_terms,
                                                    const map_idx_t &map_idx, bool dynamic, bool steady_dynamic,
                                                    deriv_node_temp_terms_t &tef_terms) const
{
  int first_deriv_symb_id = datatree.external_functions_table.getFirstDerivSymbID(symb_id);
  assert(first_deriv_symb_id != eExtFunSetButNoNameProvided);

  for (vector<expr_t>::const_iterator it = arguments.begin();
       it != arguments.end(); it++)
    (*it)->compileExternalFunctionOutput(CompileCode, instruction_number, lhs_rhs, temporary_terms,
                                         map_idx, dynamic, steady_dynamic, tef_terms);

  if (!alreadyWrittenAsTefTerm(symb_id, tef_terms))
    {
      tef_terms[make_pair(symb_id, arguments)] = (int) tef_terms.size();
      int indx = getIndxInTefTerms(symb_id, tef_terms);
      int second_deriv_symb_id = datatree.external_functions_table.getSecondDerivSymbID(symb_id);
      assert(second_deriv_symb_id != eExtFunSetButNoNameProvided);

      unsigned int nb_output_arguments = 0;
      if (symb_id == first_deriv_symb_id
          && symb_id == second_deriv_symb_id)
        nb_output_arguments = 3;
      else if (symb_id == first_deriv_symb_id)
        nb_output_arguments = 2;
      else
        nb_output_arguments = 1;
      unsigned int nb_input_arguments = compileExternalFunctionArguments(CompileCode, instruction_number, lhs_rhs, temporary_terms,
                                                                         map_idx, dynamic, steady_dynamic, tef_terms);

      FCALL_ fcall(nb_output_arguments, nb_input_arguments, datatree.symbol_table.getName(symb_id), indx);
      switch (nb_output_arguments)
        {
        case 1:
          fcall.set_function_type(ExternalFunctionWithoutDerivative);
          break;
        case 2:
          fcall.set_function_type(ExternalFunctionWithFirstDerivative);
          break;
        case 3:
          fcall.set_function_type(ExternalFunctionWithFirstandSecondDerivative);
          break;
        }
      fcall.write(CompileCode, instruction_number);
      FSTPTEF_ fstptef(indx);
      fstptef.write(CompileCode, instruction_number);
    }
}

void
ExternalFunctionNode::writeOutput(ostream &output, ExprNodeOutputType output_type,
                                  const temporary_terms_t &temporary_terms,
                                  deriv_node_temp_terms_t &tef_terms) const
{
  if (output_type == oMatlabOutsideModel || output_type == oSteadyStateFile
      || output_type == oCSteadyStateFile || IS_LATEX(output_type))
    {
      string name = IS_LATEX(output_type) ? datatree.symbol_table.getTeXName(symb_id)
        : datatree.symbol_table.getName(symb_id);
      output << name << "(";
      writeExternalFunctionArguments(output, output_type, temporary_terms, tef_terms);
      output << ")";
      return;
    }

  temporary_terms_t::const_iterator it = temporary_terms.find(const_cast<ExternalFunctionNode *>(this));
  if (it != temporary_terms.end())
    {
      if (output_type == oMatlabDynamicModelSparse)
        output << "T" << idx << "(it_)";
      else
        output << "T" << idx;
      return;
    }

  if (IS_C(output_type))
    output << "*";
  output << "TEF_" << getIndxInTefTerms(symb_id, tef_terms);
}

void
ExternalFunctionNode::writeExternalFunctionOutput(ostream &output, ExprNodeOutputType output_type,
                                                  const temporary_terms_t &temporary_terms,
                                                  deriv_node_temp_terms_t &tef_terms) const
{
  int first_deriv_symb_id = datatree.external_functions_table.getFirstDerivSymbID(symb_id);
  assert(first_deriv_symb_id != eExtFunSetButNoNameProvided);

  for (vector<expr_t>::const_iterator it = arguments.begin();
       it != arguments.end(); it++)
    (*it)->writeExternalFunctionOutput(output, output_type, temporary_terms, tef_terms);

  if (!alreadyWrittenAsTefTerm(symb_id, tef_terms))
    {
      tef_terms[make_pair(symb_id, arguments)] = (int) tef_terms.size();
      int indx = getIndxInTefTerms(symb_id, tef_terms);
      int second_deriv_symb_id = datatree.external_functions_table.getSecondDerivSymbID(symb_id);
      assert(second_deriv_symb_id != eExtFunSetButNoNameProvided);

      if (IS_C(output_type))
        {
          stringstream ending;
          ending << "_tef_" << getIndxInTefTerms(symb_id, tef_terms);
          if (symb_id == first_deriv_symb_id
              && symb_id == second_deriv_symb_id)
            output << "int nlhs" << ending.str() << " = 3;" << endl
                   << "double *TEF_" << indx << ", "
                   << "*TEFD_" << indx << ", "
                   << "*TEFDD_" << indx << ";" << endl;
          else if (symb_id == first_deriv_symb_id)
            output << "int nlhs" << ending.str() << " = 2;" << endl
                   << "double *TEF_" << indx << ", "
                   << "*TEFD_" << indx << "; " << endl;
          else
            output << "int nlhs" << ending.str() << " = 1;" << endl
                   << "double *TEF_" << indx << ";" << endl;

          output << "mxArray *plhs" << ending.str()<< "[nlhs"<< ending.str() << "];" << endl;
          output << "int nrhs" << ending.str()<< " = " << arguments.size() << ";" << endl;
          writePrhs(output, output_type, temporary_terms, tef_terms, ending.str());

          output << "mexCallMATLAB("
                 << "nlhs" << ending.str() << ", "
                 << "plhs" << ending.str() << ", "
                 << "nrhs" << ending.str() << ", "
                 << "prhs" << ending.str() << ", \""
                 << datatree.symbol_table.getName(symb_id) << "\");" << endl;

          if (symb_id == first_deriv_symb_id
              && symb_id == second_deriv_symb_id)
            output << "TEF_" << indx << " = mxGetPr(plhs" << ending.str() << "[0]);" << endl
                   << "TEFD_" << indx << " = mxGetPr(plhs" << ending.str() << "[1]);" << endl
                   << "TEFDD_" << indx << " = mxGetPr(plhs" << ending.str() << "[2]);" << endl
                   << "int TEFDD_" << indx << "_nrows = (int)mxGetM(plhs" << ending.str()<< "[2]);" << endl;
          else if (symb_id == first_deriv_symb_id)
            output << "TEF_" << indx << " = mxGetPr(plhs" << ending.str() << "[0]);" << endl
                   << "TEFD_" << indx << " = mxGetPr(plhs" << ending.str() << "[1]);" << endl;
          else
            output << "TEF_" << indx << " = mxGetPr(plhs" << ending.str() << "[0]);" << endl;
        }
      else
        {
          if (symb_id == first_deriv_symb_id
              && symb_id == second_deriv_symb_id)
            output << "[TEF_" << indx << " TEFD_"<< indx << " TEFDD_"<< indx << "] = ";
          else if (symb_id == first_deriv_symb_id)
            output << "[TEF_" << indx << " TEFD_"<< indx << "] = ";
          else
            output << "TEF_" << indx << " = ";

          output << datatree.symbol_table.getName(symb_id) << "(";
          writeExternalFunctionArguments(output, output_type, temporary_terms, tef_terms);
          output << ");" << endl;
        }
    }
}

expr_t
ExternalFunctionNode::toStatic(DataTree &static_datatree) const
{
  vector<expr_t> static_arguments;
  for (vector<expr_t>::const_iterator it = arguments.begin();
       it != arguments.end(); it++)
    static_arguments.push_back((*it)->toStatic(static_datatree));
  return static_datatree.AddExternalFunction(symb_id, static_arguments);
}

expr_t
ExternalFunctionNode::cloneDynamic(DataTree &dynamic_datatree) const
{
  vector<expr_t> dynamic_arguments;
  for (vector<expr_t>::const_iterator it = arguments.begin();
       it != arguments.end(); it++)
    dynamic_arguments.push_back((*it)->cloneDynamic(dynamic_datatree));
  return dynamic_datatree.AddExternalFunction(symb_id, dynamic_arguments);
}

expr_t
ExternalFunctionNode::buildSimilarExternalFunctionNode(vector<expr_t> &alt_args, DataTree &alt_datatree) const
{
  return alt_datatree.AddExternalFunction(symb_id, alt_args);
}

FirstDerivExternalFunctionNode::FirstDerivExternalFunctionNode(DataTree &datatree_arg,
                                                               int top_level_symb_id_arg,
                                                               const vector<expr_t> &arguments_arg,
                                                               int inputIndex_arg) :
  AbstractExternalFunctionNode(datatree_arg, top_level_symb_id_arg, arguments_arg),
  inputIndex(inputIndex_arg)
{
  // Add myself to the first derivative external function map
  datatree.first_deriv_external_function_node_map[make_pair(make_pair(arguments, inputIndex), symb_id)] = this;
}

void
FirstDerivExternalFunctionNode::computeTemporaryTerms(map<expr_t, int> &reference_count,
                                                      temporary_terms_t &temporary_terms,
                                                      bool is_matlab) const
{
  temporary_terms.insert(const_cast<FirstDerivExternalFunctionNode *>(this));
}

void
FirstDerivExternalFunctionNode::computeTemporaryTerms(map<expr_t, int> &reference_count,
                                                      temporary_terms_t &temporary_terms,
                                                      map<expr_t, pair<int, int> > &first_occurence,
                                                      int Curr_block,
                                                      vector< vector<temporary_terms_t> > &v_temporary_terms,
                                                      int equation) const
{
  expr_t this2 = const_cast<FirstDerivExternalFunctionNode *>(this);
  temporary_terms.insert(this2);
  first_occurence[this2] = make_pair(Curr_block, equation);
  v_temporary_terms[Curr_block][equation].insert(this2);
}

expr_t
FirstDerivExternalFunctionNode::composeDerivatives(const vector<expr_t> &dargs)
{
  vector<expr_t> dNodes;
  for (int i = 0; i < (int) dargs.size(); i++)
    dNodes.push_back(datatree.AddTimes(dargs.at(i),
                                       datatree.AddSecondDerivExternalFunction(symb_id, arguments, inputIndex, i+1)));
  expr_t theDeriv = datatree.Zero;
  for (vector<expr_t>::const_iterator it = dNodes.begin(); it != dNodes.end(); it++)
    theDeriv = datatree.AddPlus(theDeriv, *it);
  return theDeriv;
}

void
FirstDerivExternalFunctionNode::writeOutput(ostream &output, ExprNodeOutputType output_type,
                                            const temporary_terms_t &temporary_terms,
                                            deriv_node_temp_terms_t &tef_terms) const
{
  assert(output_type != oMatlabOutsideModel);

  if (IS_LATEX(output_type))
    {
      output << "\\frac{\\partial " << datatree.symbol_table.getTeXName(symb_id)
             << "}{\\partial " << inputIndex << "}(";
      writeExternalFunctionArguments(output, output_type, temporary_terms, tef_terms);
      output << ")";
      return;
    }

  // If current node is a temporary term
  temporary_terms_t::const_iterator it = temporary_terms.find(const_cast<FirstDerivExternalFunctionNode *>(this));
  if (it != temporary_terms.end())
    {
      if (output_type == oMatlabDynamicModelSparse)
        output << "T" << idx << "(it_)";
      else
        output << "T" << idx;
      return;
    }

  const int first_deriv_symb_id = datatree.external_functions_table.getFirstDerivSymbID(symb_id);
  assert(first_deriv_symb_id != eExtFunSetButNoNameProvided);

  const int tmpIndx = inputIndex - 1 + ARRAY_SUBSCRIPT_OFFSET(output_type);

  if (first_deriv_symb_id == symb_id)
    output << "TEFD_" << getIndxInTefTerms(symb_id, tef_terms)
           << LEFT_ARRAY_SUBSCRIPT(output_type) << tmpIndx << RIGHT_ARRAY_SUBSCRIPT(output_type);
  else if (first_deriv_symb_id == eExtFunNotSet)
    {
      if (IS_C(output_type))
        output << "*";
      output << "TEFD_fdd_" << getIndxInTefTerms(symb_id, tef_terms) << "_" << inputIndex;
    }
  else
    output << "TEFD_def_" << getIndxInTefTerms(first_deriv_symb_id, tef_terms)
           << LEFT_ARRAY_SUBSCRIPT(output_type) << tmpIndx << RIGHT_ARRAY_SUBSCRIPT(output_type);
}

void
FirstDerivExternalFunctionNode::compile(ostream &CompileCode, unsigned int &instruction_number,
                                        bool lhs_rhs, const temporary_terms_t &temporary_terms,
                                        const map_idx_t &map_idx, bool dynamic, bool steady_dynamic,
                                        deriv_node_temp_terms_t &tef_terms) const
{
  temporary_terms_t::const_iterator it = temporary_terms.find(const_cast<FirstDerivExternalFunctionNode *>(this));
  if (it != temporary_terms.end())
    {
      if (dynamic)
        {
          map_idx_t::const_iterator ii = map_idx.find(idx);
          FLDT_ fldt(ii->second);
          fldt.write(CompileCode, instruction_number);
        }
      else
        {
          map_idx_t::const_iterator ii = map_idx.find(idx);
          FLDST_ fldst(ii->second);
          fldst.write(CompileCode, instruction_number);
        }
      return;
    }
  int first_deriv_symb_id = datatree.external_functions_table.getFirstDerivSymbID(symb_id);
  assert(first_deriv_symb_id != eExtFunSetButNoNameProvided);

  if (!lhs_rhs)
    {
      FLDTEFD_ fldtefd(getIndxInTefTerms(symb_id, tef_terms), inputIndex);
      fldtefd.write(CompileCode, instruction_number);
    }
  else
    {
      FSTPTEFD_ fstptefd(getIndxInTefTerms(symb_id, tef_terms), inputIndex);
      fstptefd.write(CompileCode, instruction_number);
    }
}

void
FirstDerivExternalFunctionNode::writeExternalFunctionOutput(ostream &output, ExprNodeOutputType output_type,
                                                            const temporary_terms_t &temporary_terms,
                                                            deriv_node_temp_terms_t &tef_terms) const
{
  assert(output_type != oMatlabOutsideModel);
  int first_deriv_symb_id = datatree.external_functions_table.getFirstDerivSymbID(symb_id);
  assert(first_deriv_symb_id != eExtFunSetButNoNameProvided);

  /* For a node with derivs provided by the user function, call the method
     on the non-derived node */
  if (first_deriv_symb_id == symb_id)
    {
      expr_t parent = datatree.AddExternalFunction(symb_id, arguments);
      parent->writeExternalFunctionOutput(output, output_type, temporary_terms,
                                          tef_terms);
      return;
    }

  if (alreadyWrittenAsTefTerm(first_deriv_symb_id, tef_terms))
    return;

  if (IS_C(output_type))
    if (first_deriv_symb_id == eExtFunNotSet)
      {
        stringstream ending;
        ending << "_tefd_fdd_" << getIndxInTefTerms(symb_id, tef_terms) << "_" << inputIndex;
        output << "int nlhs" << ending.str() << " = 1;" << endl
               << "double *TEFD_fdd_" <<  getIndxInTefTerms(symb_id, tef_terms) << "_" << inputIndex << ";" << endl
               << "mxArray *plhs" << ending.str() << "[nlhs"<< ending.str() << "];" << endl
               << "int nrhs" << ending.str() << " = 3;" << endl
               << "mxArray *prhs" << ending.str() << "[nrhs"<< ending.str() << "];" << endl
               << "mwSize dims" << ending.str() << "[2];" << endl;

        output << "dims" << ending.str() << "[0] = 1;" << endl
               << "dims" << ending.str() << "[1] = " << arguments.size() << ";" << endl;

        output << "prhs" << ending.str() << "[0] = mxCreateString(\"" << datatree.symbol_table.getName(symb_id) << "\");" << endl
               << "prhs" << ending.str() << "[1] = mxCreateDoubleScalar(" << inputIndex << ");"<< endl
               << "prhs" << ending.str() << "[2] = mxCreateCellArray(2, dims" << ending.str() << ");"<< endl;

        int i = 0;
        for (vector<expr_t>::const_iterator it = arguments.begin();
             it != arguments.end(); it++)
          {
            output << "mxSetCell(prhs" << ending.str() << "[2], "
                   << i++ << ", "
                   << "mxCreateDoubleScalar("; // All external_function arguments are scalars
            (*it)->writeOutput(output, output_type, temporary_terms, tef_terms);
            output << "));" << endl;
          }

        output << "mexCallMATLAB("
               << "nlhs" << ending.str() << ", "
               << "plhs" << ending.str() << ", "
               << "nrhs" << ending.str() << ", "
               << "prhs" << ending.str() << ", \""
               << "jacob_element\");" << endl;

        output << "TEFD_fdd_" <<  getIndxInTefTerms(symb_id, tef_terms) << "_" << inputIndex
               << " = mxGetPr(plhs" << ending.str() << "[0]);" << endl;
      }
    else
      {
        tef_terms[make_pair(first_deriv_symb_id, arguments)] = (int) tef_terms.size();
        int indx = getIndxInTefTerms(first_deriv_symb_id, tef_terms);
        stringstream ending;
        ending << "_tefd_def_" << indx;
        output << "int nlhs" << ending.str() << " = 1;" << endl
               << "double *TEFD_def_" << indx << ";" << endl
               << "mxArray *plhs" << ending.str() << "[nlhs"<< ending.str() << "];" << endl
               << "int nrhs" << ending.str() << " = " << arguments.size() << ";" << endl;
        writePrhs(output, output_type, temporary_terms, tef_terms, ending.str());

        output << "mexCallMATLAB("
               << "nlhs" << ending.str() << ", "
               << "plhs" << ending.str() << ", "
               << "nrhs" << ending.str() << ", "
               << "prhs" << ending.str() << ", \""
               << datatree.symbol_table.getName(first_deriv_symb_id) << "\");" << endl;

        output << "TEFD_def_" << indx << " = mxGetPr(plhs" << ending.str() << "[0]);" << endl;
      }
  else
    {
      if (first_deriv_symb_id == eExtFunNotSet)
        output << "TEFD_fdd_" << getIndxInTefTerms(symb_id, tef_terms) << "_" << inputIndex << " = jacob_element('"
               << datatree.symbol_table.getName(symb_id) << "'," << inputIndex << ",{";
      else
        {
          tef_terms[make_pair(first_deriv_symb_id, arguments)] = (int) tef_terms.size();
          output << "TEFD_def_" << getIndxInTefTerms(first_deriv_symb_id, tef_terms)
                 << " = " << datatree.symbol_table.getName(first_deriv_symb_id) << "(";
        }

      writeExternalFunctionArguments(output, output_type, temporary_terms, tef_terms);

      if (first_deriv_symb_id == eExtFunNotSet)
        output << "}";
      output << ");" << endl;
    }
}

void
FirstDerivExternalFunctionNode::compileExternalFunctionOutput(ostream &CompileCode, unsigned int &instruction_number,
                                                              bool lhs_rhs, const temporary_terms_t &temporary_terms,
                                                              const map_idx_t &map_idx, bool dynamic, bool steady_dynamic,
                                                              deriv_node_temp_terms_t &tef_terms) const
{
  int first_deriv_symb_id = datatree.external_functions_table.getFirstDerivSymbID(symb_id);
  assert(first_deriv_symb_id != eExtFunSetButNoNameProvided);

  if (first_deriv_symb_id == symb_id || alreadyWrittenAsTefTerm(first_deriv_symb_id, tef_terms))
    return;

  unsigned int nb_add_input_arguments = compileExternalFunctionArguments(CompileCode, instruction_number, lhs_rhs, temporary_terms,
                                                                         map_idx, dynamic, steady_dynamic, tef_terms);
  if (first_deriv_symb_id == eExtFunNotSet)
    {
      unsigned int nb_input_arguments = 0;
      unsigned int nb_output_arguments = 1;
      unsigned int indx = getIndxInTefTerms(symb_id, tef_terms);
      FCALL_ fcall(nb_output_arguments, nb_input_arguments, "jacob_element", indx);
      fcall.set_arg_func_name(datatree.symbol_table.getName(symb_id));
      fcall.set_row(inputIndex);
      fcall.set_nb_add_input_arguments(nb_add_input_arguments);
      fcall.set_function_type(ExternalFunctionNumericalFirstDerivative);
      fcall.write(CompileCode, instruction_number);
      FSTPTEFD_ fstptefd(indx, inputIndex);
      fstptefd.write(CompileCode, instruction_number);
    }
  else
    {
      tef_terms[make_pair(first_deriv_symb_id, arguments)] = (int) tef_terms.size();
      int indx = getIndxInTefTerms(symb_id, tef_terms);
      int second_deriv_symb_id = datatree.external_functions_table.getSecondDerivSymbID(symb_id);
      assert(second_deriv_symb_id != eExtFunSetButNoNameProvided);

      unsigned int nb_output_arguments = 1;

      FCALL_ fcall(nb_output_arguments, nb_add_input_arguments, datatree.symbol_table.getName(first_deriv_symb_id), indx);
      fcall.set_function_type(ExternalFunctionFirstDerivative);
      fcall.write(CompileCode, instruction_number);
      FSTPTEFD_ fstptefd(indx, inputIndex);
      fstptefd.write(CompileCode, instruction_number);
    }
}

expr_t
FirstDerivExternalFunctionNode::cloneDynamic(DataTree &dynamic_datatree) const
{
  vector<expr_t> dynamic_arguments;
  for (vector<expr_t>::const_iterator it = arguments.begin();
       it != arguments.end(); it++)
    dynamic_arguments.push_back((*it)->cloneDynamic(dynamic_datatree));
  return dynamic_datatree.AddFirstDerivExternalFunction(symb_id, dynamic_arguments,
                                                        inputIndex);
}

expr_t
FirstDerivExternalFunctionNode::cloneDynamicReindex(DataTree &dynamic_datatree, SymbolTable &orig_symbol_table) const
{
  vector<expr_t> dynamic_arguments;
  for (vector<expr_t>::const_iterator it = arguments.begin();
       it != arguments.end(); it++)
    dynamic_arguments.push_back((*it)->cloneDynamicReindex(dynamic_datatree, orig_symbol_table));
  return dynamic_datatree.AddFirstDerivExternalFunction(dynamic_datatree.symbol_table.getID(orig_symbol_table.getName(symb_id)),
                                                        dynamic_arguments,
                                                        inputIndex);
}

expr_t
FirstDerivExternalFunctionNode::buildSimilarExternalFunctionNode(vector<expr_t> &alt_args, DataTree &alt_datatree) const
{
  return alt_datatree.AddFirstDerivExternalFunction(symb_id, alt_args, inputIndex);
}

expr_t
FirstDerivExternalFunctionNode::toStatic(DataTree &static_datatree) const
{
  vector<expr_t> static_arguments;
  for (vector<expr_t>::const_iterator it = arguments.begin();
       it != arguments.end(); it++)
    static_arguments.push_back((*it)->toStatic(static_datatree));
  return static_datatree.AddFirstDerivExternalFunction(symb_id, static_arguments,
                                                       inputIndex);
}

SecondDerivExternalFunctionNode::SecondDerivExternalFunctionNode(DataTree &datatree_arg,
                                                                 int top_level_symb_id_arg,
                                                                 const vector<expr_t> &arguments_arg,
                                                                 int inputIndex1_arg,
                                                                 int inputIndex2_arg) :
  AbstractExternalFunctionNode(datatree_arg, top_level_symb_id_arg, arguments_arg),
  inputIndex1(inputIndex1_arg),
  inputIndex2(inputIndex2_arg)
{
  // Add myself to the second derivative external function map
  datatree.second_deriv_external_function_node_map[make_pair(make_pair(arguments, make_pair(inputIndex1, inputIndex2)), symb_id)] = this;
}

void
SecondDerivExternalFunctionNode::computeTemporaryTerms(map<expr_t, int> &reference_count,
                                                       temporary_terms_t &temporary_terms,
                                                       bool is_matlab) const
{
  temporary_terms.insert(const_cast<SecondDerivExternalFunctionNode *>(this));
}

void
SecondDerivExternalFunctionNode::computeTemporaryTerms(map<expr_t, int> &reference_count,
                                                       temporary_terms_t &temporary_terms,
                                                       map<expr_t, pair<int, int> > &first_occurence,
                                                       int Curr_block,
                                                       vector< vector<temporary_terms_t> > &v_temporary_terms,
                                                       int equation) const
{
  expr_t this2 = const_cast<SecondDerivExternalFunctionNode *>(this);
  temporary_terms.insert(this2);
  first_occurence[this2] = make_pair(Curr_block, equation);
  v_temporary_terms[Curr_block][equation].insert(this2);
}

expr_t
SecondDerivExternalFunctionNode::composeDerivatives(const vector<expr_t> &dargs)

{
  cerr << "ERROR: third order derivatives of external functions are not implemented" << endl;
  exit(EXIT_FAILURE);
}

void
SecondDerivExternalFunctionNode::writeOutput(ostream &output, ExprNodeOutputType output_type,
                                             const temporary_terms_t &temporary_terms,
                                             deriv_node_temp_terms_t &tef_terms) const
{
  assert(output_type != oMatlabOutsideModel);

  if (IS_LATEX(output_type))
    {
      output << "\\frac{\\partial^2 " << datatree.symbol_table.getTeXName(symb_id)
             << "}{\\partial " << inputIndex1 << "\\partial " << inputIndex2 << "}(";
      writeExternalFunctionArguments(output, output_type, temporary_terms, tef_terms);
      output << ")";
      return;
    }

  // If current node is a temporary term
  temporary_terms_t::const_iterator it = temporary_terms.find(const_cast<SecondDerivExternalFunctionNode *>(this));
  if (it != temporary_terms.end())
    {
      if (output_type == oMatlabDynamicModelSparse)
        output << "T" << idx << "(it_)";
      else
        output << "T" << idx;
      return;
    }

  const int second_deriv_symb_id = datatree.external_functions_table.getSecondDerivSymbID(symb_id);
  assert(second_deriv_symb_id != eExtFunSetButNoNameProvided);

  const int tmpIndex1 = inputIndex1 - 1 + ARRAY_SUBSCRIPT_OFFSET(output_type);
  const int tmpIndex2 = inputIndex2 - 1 + ARRAY_SUBSCRIPT_OFFSET(output_type);

  int indx = getIndxInTefTerms(symb_id, tef_terms);
  if (second_deriv_symb_id == symb_id)
    if (IS_C(output_type))
      output << "TEFDD_" << indx
             << LEFT_ARRAY_SUBSCRIPT(output_type) << tmpIndex1 << " * TEFDD_" << indx << "_nrows + "
             << tmpIndex2 << RIGHT_ARRAY_SUBSCRIPT(output_type);
    else
      output << "TEFDD_" << getIndxInTefTerms(symb_id, tef_terms)
             << LEFT_ARRAY_SUBSCRIPT(output_type) << tmpIndex1 << "," << tmpIndex2 << RIGHT_ARRAY_SUBSCRIPT(output_type);
  else if (second_deriv_symb_id == eExtFunNotSet)
    {
      if (IS_C(output_type))
        output << "*";
      output << "TEFDD_fdd_" << getIndxInTefTerms(symb_id, tef_terms) << "_" << inputIndex1 << "_" << inputIndex2;
    }
  else
    if (IS_C(output_type))
      output << "TEFDD_def_" << getIndxInTefTerms(second_deriv_symb_id, tef_terms)
             << LEFT_ARRAY_SUBSCRIPT(output_type) << tmpIndex1 << " * PROBLEM_" << indx << "_nrows"
             << tmpIndex2 << RIGHT_ARRAY_SUBSCRIPT(output_type);
    else
      output << "TEFDD_def_" << getIndxInTefTerms(second_deriv_symb_id, tef_terms)
             << LEFT_ARRAY_SUBSCRIPT(output_type) << tmpIndex1 << "," << tmpIndex2 << RIGHT_ARRAY_SUBSCRIPT(output_type);
}

void
SecondDerivExternalFunctionNode::writeExternalFunctionOutput(ostream &output, ExprNodeOutputType output_type,
                                                             const temporary_terms_t &temporary_terms,
                                                             deriv_node_temp_terms_t &tef_terms) const
{
  assert(output_type != oMatlabOutsideModel);
  int second_deriv_symb_id = datatree.external_functions_table.getSecondDerivSymbID(symb_id);
  assert(second_deriv_symb_id != eExtFunSetButNoNameProvided);

  /* For a node with derivs provided by the user function, call the method
     on the non-derived node */
  if (second_deriv_symb_id == symb_id)
    {
      expr_t parent = datatree.AddExternalFunction(symb_id, arguments);
      parent->writeExternalFunctionOutput(output, output_type, temporary_terms,
                                          tef_terms);
      return;
    }

  if (alreadyWrittenAsTefTerm(second_deriv_symb_id, tef_terms))
    return;

  if (IS_C(output_type))
    if (second_deriv_symb_id == eExtFunNotSet)
      {
        stringstream ending;
        ending << "_tefdd_fdd_" << getIndxInTefTerms(symb_id, tef_terms) << "_" << inputIndex1 << "_" << inputIndex2;
        output << "int nlhs" << ending.str() << " = 1;" << endl
               << "double *TEFDD_fdd_" <<  getIndxInTefTerms(symb_id, tef_terms) << "_" << inputIndex1 << "_" << inputIndex2 << ";" << endl
               << "mxArray *plhs" << ending.str() << "[nlhs"<< ending.str() << "];" << endl
               << "int nrhs" << ending.str() << " = 4;" << endl
               << "mxArray *prhs" << ending.str() << "[nrhs"<< ending.str() << "];" << endl
               << "mwSize dims" << ending.str() << "[2];" << endl;

        output << "dims" << ending.str() << "[0] = 1;" << endl
               << "dims" << ending.str() << "[1] = " << arguments.size() << ";" << endl;

        output << "prhs" << ending.str() << "[0] = mxCreateString(\"" << datatree.symbol_table.getName(symb_id) << "\");" << endl
               << "prhs" << ending.str() << "[1] = mxCreateDoubleScalar(" << inputIndex1 << ");"<< endl
               << "prhs" << ending.str() << "[2] = mxCreateDoubleScalar(" << inputIndex2 << ");"<< endl
               << "prhs" << ending.str() << "[3] = mxCreateCellArray(2, dims" << ending.str() << ");"<< endl;

        int i = 0;
        for (vector<expr_t>::const_iterator it = arguments.begin();
             it != arguments.end(); it++)
          {
            output << "mxSetCell(prhs" << ending.str() << "[3], "
                   << i++ << ", "
                   << "mxCreateDoubleScalar("; // All external_function arguments are scalars
            (*it)->writeOutput(output, output_type, temporary_terms, tef_terms);
            output << "));" << endl;
          }

        output << "mexCallMATLAB("
               << "nlhs" << ending.str() << ", "
               << "plhs" << ending.str() << ", "
               << "nrhs" << ending.str() << ", "
               << "prhs" << ending.str() << ", \""
               << "hess_element\");" << endl;

        output << "TEFDD_fdd_" <<  getIndxInTefTerms(symb_id, tef_terms) << "_" << inputIndex1 << "_" << inputIndex2
               << " = mxGetPr(plhs" << ending.str() << "[0]);" << endl;
      }
    else
      {
        tef_terms[make_pair(second_deriv_symb_id, arguments)] = (int) tef_terms.size();
        int indx = getIndxInTefTerms(second_deriv_symb_id, tef_terms);
        stringstream ending;
        ending << "_tefdd_def_" << indx;

        output << "int nlhs" << ending.str() << " = 1;" << endl
               << "double *TEFDD_def_" << indx << ";" << endl
               << "mxArray *plhs" << ending.str() << "[nlhs"<< ending.str() << "];" << endl
               << "int nrhs" << ending.str() << " = " << arguments.size() << ";" << endl;
        writePrhs(output, output_type, temporary_terms, tef_terms, ending.str());

        output << "mexCallMATLAB("
               << "nlhs" << ending.str() << ", "
               << "plhs" << ending.str() << ", "
               << "nrhs" << ending.str() << ", "
               << "prhs" << ending.str() << ", \""
               << datatree.symbol_table.getName(second_deriv_symb_id) << "\");" << endl;

        output << "TEFDD_def_" << indx << " = mxGetPr(plhs" << ending.str() << "[0]);" << endl;
      }
  else
    {
      if (second_deriv_symb_id == eExtFunNotSet)
        output << "TEFDD_fdd_" << getIndxInTefTerms(symb_id, tef_terms) << "_" << inputIndex1 << "_" << inputIndex2
               << " = hess_element('" << datatree.symbol_table.getName(symb_id) << "',"
               << inputIndex1 << "," << inputIndex2 << ",{";
      else
        {
          tef_terms[make_pair(second_deriv_symb_id, arguments)] = (int) tef_terms.size();
          output << "TEFDD_def_" << getIndxInTefTerms(second_deriv_symb_id, tef_terms)
                 << " = " << datatree.symbol_table.getName(second_deriv_symb_id) << "(";
        }

      writeExternalFunctionArguments(output, output_type, temporary_terms, tef_terms);

      if (second_deriv_symb_id == eExtFunNotSet)
        output << "}";
      output << ");" << endl;
    }
}

expr_t
SecondDerivExternalFunctionNode::cloneDynamic(DataTree &dynamic_datatree) const
{
  vector<expr_t> dynamic_arguments;
  for (vector<expr_t>::const_iterator it = arguments.begin();
       it != arguments.end(); it++)
    dynamic_arguments.push_back((*it)->cloneDynamic(dynamic_datatree));
  return dynamic_datatree.AddSecondDerivExternalFunction(symb_id, dynamic_arguments,
                                                         inputIndex1, inputIndex2);
}

expr_t
SecondDerivExternalFunctionNode::cloneDynamicReindex(DataTree &dynamic_datatree, SymbolTable &orig_symbol_table) const
{
  vector<expr_t> dynamic_arguments;
  for (vector<expr_t>::const_iterator it = arguments.begin();
       it != arguments.end(); it++)
    dynamic_arguments.push_back((*it)->cloneDynamicReindex(dynamic_datatree, orig_symbol_table));
  return dynamic_datatree.AddSecondDerivExternalFunction(dynamic_datatree.symbol_table.getID(orig_symbol_table.getName(symb_id)),
                                                         dynamic_arguments,
                                                         inputIndex1, inputIndex2);
}

expr_t
SecondDerivExternalFunctionNode::buildSimilarExternalFunctionNode(vector<expr_t> &alt_args, DataTree &alt_datatree) const
{
  return alt_datatree.AddSecondDerivExternalFunction(symb_id, alt_args, inputIndex1, inputIndex2);
}

expr_t
SecondDerivExternalFunctionNode::toStatic(DataTree &static_datatree) const
{
  vector<expr_t> static_arguments;
  for (vector<expr_t>::const_iterator it = arguments.begin();
       it != arguments.end(); it++)
    static_arguments.push_back((*it)->toStatic(static_datatree));
  return static_datatree.AddSecondDerivExternalFunction(symb_id, static_arguments,
                                                        inputIndex1, inputIndex2);
}

void
SecondDerivExternalFunctionNode::compile(ostream &CompileCode, unsigned int &instruction_number,
                                         bool lhs_rhs, const temporary_terms_t &temporary_terms,
                                         const map_idx_t &map_idx, bool dynamic, bool steady_dynamic,
                                         deriv_node_temp_terms_t &tef_terms) const
{
  cerr << "SecondDerivExternalFunctionNode::compile: not implemented." << endl;
  exit(EXIT_FAILURE);
}

void
SecondDerivExternalFunctionNode::compileExternalFunctionOutput(ostream &CompileCode, unsigned int &instruction_number,
                                                               bool lhs_rhs, const temporary_terms_t &temporary_terms,
                                                               const map_idx_t &map_idx, bool dynamic, bool steady_dynamic,
                                                               deriv_node_temp_terms_t &tef_terms) const
{
  cerr << "SecondDerivExternalFunctionNode::compileExternalFunctionOutput: not implemented." << endl;
  exit(EXIT_FAILURE);
}<|MERGE_RESOLUTION|>--- conflicted
+++ resolved
@@ -4516,260 +4516,6 @@
   return buildSimilarExternalFunctionNode(arguments_subst, datatree);
 }
 
-<<<<<<< HEAD
-          output << "mxArray *plhs" << ending.str()<< "[nlhs"<< ending.str() << "];" << endl;
-          output << "int nrhs" << ending.str()<< " = " << arguments.size() << ";" << endl;
-          writePrhs(output, output_type, temporary_terms, tef_terms, ending.str());
-
-          output << "mexCallMATLAB("
-                 << "nlhs" << ending.str() << ", "
-                 << "plhs" << ending.str() << ", "
-                 << "nrhs" << ending.str() << ", "
-                 << "prhs" << ending.str() << ", \""
-                 << datatree.symbol_table.getName(symb_id) << "\");" << endl;
-
-          if (symb_id == first_deriv_symb_id
-              && symb_id == second_deriv_symb_id)
-            output << "TEF_" << indx << " = mxGetPr(plhs" << ending.str() << "[0]);" << endl
-                   << "TEFD_" << indx << " = mxGetPr(plhs" << ending.str() << "[1]);" << endl
-                   << "TEFDD_" << indx << " = mxGetPr(plhs" << ending.str() << "[2]);" << endl
-                   << "int TEFDD_" << indx << "_nrows = (int)mxGetM(plhs" << ending.str()<< "[2]);" << endl;
-          else if (symb_id == first_deriv_symb_id)
-            output << "TEF_" << indx << " = mxGetPr(plhs" << ending.str() << "[0]);" << endl
-                   << "TEFD_" << indx << " = mxGetPr(plhs" << ending.str() << "[1]);" << endl;
-          else
-            output << "TEF_" << indx << " = mxGetPr(plhs" << ending.str() << "[0]);" << endl;
-        }
-      else
-        {
-          if (symb_id == first_deriv_symb_id
-              && symb_id == second_deriv_symb_id)
-            output << "[TEF_" << indx << " TEFD_"<< indx << " TEFDD_"<< indx << "] = ";
-          else if (symb_id == first_deriv_symb_id)
-            output << "[TEF_" << indx << " TEFD_"<< indx << "] = ";
-          else
-            output << "TEF_" << indx << " = ";
-
-          output << datatree.symbol_table.getName(symb_id) << "(";
-          writeExternalFunctionArguments(output, output_type, temporary_terms, tef_terms);
-          output << ");" << endl;
-        }
-    }
-}
-
-void
-ExternalFunctionNode::compileExternalFunctionOutput(ostream &CompileCode, unsigned int &instruction_number,
-                                                    bool lhs_rhs, const temporary_terms_t &temporary_terms,
-                                                    const map_idx_t &map_idx, bool dynamic, bool steady_dynamic,
-                                                    deriv_node_temp_terms_t &tef_terms) const
-{
-  int first_deriv_symb_id = datatree.external_functions_table.getFirstDerivSymbID(symb_id);
-  assert(first_deriv_symb_id != eExtFunSetButNoNameProvided);
-
-  for (vector<expr_t>::const_iterator it = arguments.begin();
-       it != arguments.end(); it++)
-    (*it)->compileExternalFunctionOutput(CompileCode, instruction_number, lhs_rhs, temporary_terms,
-                                         map_idx, dynamic, steady_dynamic, tef_terms);
-
-  if (!alreadyWrittenAsTefTerm(symb_id, tef_terms))
-    {
-      tef_terms[make_pair(symb_id, arguments)] = (int) tef_terms.size();
-      int indx = getIndxInTefTerms(symb_id, tef_terms);
-      int second_deriv_symb_id = datatree.external_functions_table.getSecondDerivSymbID(symb_id);
-      assert(second_deriv_symb_id != eExtFunSetButNoNameProvided);
-
-      unsigned int nb_output_arguments = 0;
-      if (symb_id == first_deriv_symb_id
-          && symb_id == second_deriv_symb_id)
-        nb_output_arguments = 3;
-      else if (symb_id == first_deriv_symb_id)
-        nb_output_arguments = 2;
-      else
-        nb_output_arguments = 1;
-      unsigned int nb_input_arguments = compileExternalFunctionArguments(CompileCode, instruction_number, lhs_rhs, temporary_terms,
-                                                                         map_idx, dynamic, steady_dynamic, tef_terms);
-
-      FCALL_ fcall(nb_output_arguments, nb_input_arguments, datatree.symbol_table.getName(symb_id), indx);
-      switch (nb_output_arguments)
-        {
-        case 1:
-          fcall.set_function_type(ExternalFunctionWithoutDerivative);
-          break;
-        case 2:
-          fcall.set_function_type(ExternalFunctionWithFirstDerivative);
-          break;
-        case 3:
-          fcall.set_function_type(ExternalFunctionWithFirstandSecondDerivative);
-          break;
-        }
-      fcall.write(CompileCode, instruction_number);
-      FSTPTEF_ fstptef(indx);
-      fstptef.write(CompileCode, instruction_number);
-    }
-}
-
-void
-ExternalFunctionNode::computeTemporaryTerms(map<expr_t, int> &reference_count,
-                                            temporary_terms_t &temporary_terms,
-                                            map<expr_t, pair<int, int> > &first_occurence,
-                                            int Curr_block,
-                                            vector< vector<temporary_terms_t> > &v_temporary_terms,
-                                            int equation) const
-{
-  expr_t this2 = const_cast<ExternalFunctionNode *>(this);
-  temporary_terms.insert(this2);
-  first_occurence[this2] = make_pair(Curr_block, equation);
-  v_temporary_terms[Curr_block][equation].insert(this2);
-}
-
-void
-AbstractExternalFunctionNode::collectDynamicVariables(SymbolType type_arg, set<pair<int, int> > &result) const
-{
-  for (vector<expr_t>::const_iterator it = arguments.begin();
-       it != arguments.end(); it++)
-    (*it)->collectDynamicVariables(type_arg, result);
-}
-
-void
-AbstractExternalFunctionNode::collectTemporary_terms(const temporary_terms_t &temporary_terms, temporary_terms_inuse_t &temporary_terms_inuse, int Curr_Block) const
-{
-  temporary_terms_t::const_iterator it = temporary_terms.find(const_cast<AbstractExternalFunctionNode *>(this));
-  if (it != temporary_terms.end())
-    temporary_terms_inuse.insert(idx);
-  else
-    {
-      for (vector<expr_t>::const_iterator it = arguments.begin();
-           it != arguments.end(); it++)
-        (*it)->collectTemporary_terms(temporary_terms, temporary_terms_inuse, Curr_Block);
-    }
-}
-
-double
-AbstractExternalFunctionNode::eval(const eval_context_t &eval_context) const throw (EvalException, EvalExternalFunctionException)
-{
-  throw EvalExternalFunctionException();
-}
-
-pair<int, expr_t>
-AbstractExternalFunctionNode::normalizeEquation(int var_endo, vector<pair<int, pair<expr_t, expr_t> > >  &List_of_Op_RHS) const
-{
-  vector<pair<bool, expr_t> > V_arguments;
-  vector<expr_t> V_expr_t;
-  bool present = false;
-  for (vector<expr_t>::const_iterator it = arguments.begin();
-       it != arguments.end(); it++)
-    {
-      V_arguments.push_back((*it)->normalizeEquation(var_endo, List_of_Op_RHS));
-      present = present || V_arguments[V_arguments.size()-1].first;
-      V_expr_t.push_back(V_arguments[V_arguments.size()-1].second);
-    }
-  if (!present)
-    return (make_pair(0, datatree.AddExternalFunction(symb_id, V_expr_t)));
-  else
-    return (make_pair(1, (expr_t) NULL));
-}
-
-expr_t
-ExternalFunctionNode::toStatic(DataTree &static_datatree) const
-{
-  vector<expr_t> static_arguments;
-  for (vector<expr_t>::const_iterator it = arguments.begin();
-       it != arguments.end(); it++)
-    static_arguments.push_back((*it)->toStatic(static_datatree));
-  return static_datatree.AddExternalFunction(symb_id, static_arguments);
-}
-
-expr_t
-ExternalFunctionNode::cloneDynamic(DataTree &dynamic_datatree) const
-{
-  vector<expr_t> dynamic_arguments;
-  for (vector<expr_t>::const_iterator it = arguments.begin();
-       it != arguments.end(); it++)
-    dynamic_arguments.push_back((*it)->cloneDynamic(dynamic_datatree));
-  return dynamic_datatree.AddExternalFunction(symb_id, dynamic_arguments);
-}
-
-expr_t
-ExternalFunctionNode::cloneDynamicReindex(DataTree &dynamic_datatree, SymbolTable &orig_symbol_table) const
-{
-  vector<expr_t> dynamic_arguments;
-  for (vector<expr_t>::const_iterator it = arguments.begin();
-       it != arguments.end(); it++)
-    dynamic_arguments.push_back((*it)->cloneDynamicReindex(dynamic_datatree, orig_symbol_table));
-  return dynamic_datatree.AddExternalFunction(dynamic_datatree.symbol_table.getID(orig_symbol_table.getName(symb_id)),
-                                              dynamic_arguments);
-}
-
-int
-AbstractExternalFunctionNode::maxEndoLead() const
-{
-  int val = 0;
-  for (vector<expr_t>::const_iterator it = arguments.begin();
-       it != arguments.end(); it++)
-    val = max(val, (*it)->maxEndoLead());
-  return val;
-}
-
-int
-AbstractExternalFunctionNode::maxExoLead() const
-{
-  int val = 0;
-  for (vector<expr_t>::const_iterator it = arguments.begin();
-       it != arguments.end(); it++)
-    val = max(val, (*it)->maxExoLead());
-  return val;
-}
-
-int
-AbstractExternalFunctionNode::maxEndoLag() const
-{
-  int val = 0;
-  for (vector<expr_t>::const_iterator it = arguments.begin();
-       it != arguments.end(); it++)
-    val = max(val, (*it)->maxEndoLag());
-  return val;
-}
-
-int
-AbstractExternalFunctionNode::maxExoLag() const
-{
-  int val = 0;
-  for (vector<expr_t>::const_iterator it = arguments.begin();
-       it != arguments.end(); it++)
-    val = max(val, (*it)->maxExoLag());
-  return val;
-}
-
-int
-AbstractExternalFunctionNode::maxLead() const
-{
-  int val = 0;
-  for (vector<expr_t>::const_iterator it = arguments.begin();
-       it != arguments.end(); it++)
-    val = max(val, (*it)->maxLead());
-  return val;
-}
-
-expr_t
-AbstractExternalFunctionNode::decreaseLeadsLags(int n) const
-{
-  vector<expr_t> arguments_subst;
-  for (vector<expr_t>::const_iterator it = arguments.begin(); it != arguments.end(); it++)
-    arguments_subst.push_back((*it)->decreaseLeadsLags(n));
-  return buildSimilarExternalFunctionNode(arguments_subst, datatree);
-}
-
-expr_t
-AbstractExternalFunctionNode::decreaseLeadsLagsPredeterminedVariables() const
-{
-  vector<expr_t> arguments_subst;
-  for (vector<expr_t>::const_iterator it = arguments.begin(); it != arguments.end(); it++)
-    arguments_subst.push_back((*it)->decreaseLeadsLagsPredeterminedVariables());
-  return buildSimilarExternalFunctionNode(arguments_subst, datatree);
-}
-
-=======
->>>>>>> 2fe7a415
 expr_t
 AbstractExternalFunctionNode::substituteEndoLeadGreaterThanTwo(subst_table_t &subst_table, vector<BinaryOpNode *> &neweqs, bool deterministic_model) const
 {
@@ -5216,6 +4962,17 @@
 }
 
 expr_t
+ExternalFunctionNode::cloneDynamicReindex(DataTree &dynamic_datatree, SymbolTable &orig_symbol_table) const
+{
+  vector<expr_t> dynamic_arguments;
+  for (vector<expr_t>::const_iterator it = arguments.begin();
+       it != arguments.end(); it++)
+    dynamic_arguments.push_back((*it)->cloneDynamicReindex(dynamic_datatree, orig_symbol_table));
+  return dynamic_datatree.AddExternalFunction(dynamic_datatree.symbol_table.getID(orig_symbol_table.getName(symb_id)),
+                                              dynamic_arguments);
+}
+
+expr_t
 ExternalFunctionNode::buildSimilarExternalFunctionNode(vector<expr_t> &alt_args, DataTree &alt_datatree) const
 {
   return alt_datatree.AddExternalFunction(symb_id, alt_args);

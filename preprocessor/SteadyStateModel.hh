--- conflicted
+++ resolved
@@ -49,12 +49,8 @@
     \param[in] ramsey_model Is there a Ramsey model in the MOD file? If yes, then use the "ys" in argument of the steady state file as initial values
   */
   void writeSteadyStateFile(const string &basename, bool ramsey_model) const;
-<<<<<<< HEAD
-  void writeSteadyStateFileC(const string &basename, bool ramsey_model, bool cuda) const;
-=======
   // in ExternalFiles.cc
   void writeSteadyStateFileC(const string &basename, bool ramsey_model) const;
->>>>>>> 8bf484a1
 };
 
 #endif
--- conflicted
+++ resolved
@@ -92,12 +92,8 @@
                   const bool &all_values_required_arg);
   //! Workaround for trac ticket #35
   virtual void checkPass(ModFileStructure &mod_file_struct, WarningConsolidation &warnings);
-<<<<<<< HEAD
   virtual void writeOutput(ostream &output, const string &basename, bool minimal_workspace) const;
-=======
-  virtual void writeOutput(ostream &output, const string &basename) const;
   virtual Statement *cloneAndReindexSymbIds(DataTree &dynamic_datatree, SymbolTable &orig_symbol_table);
->>>>>>> 61ffed3e
 };
 
 class HistValStatement : public Statement
@@ -117,12 +113,8 @@
                    const SymbolTable &symbol_table_arg);
   //! Workaround for trac ticket #157
   virtual void checkPass(ModFileStructure &mod_file_struct, WarningConsolidation &warnings);
-<<<<<<< HEAD
   virtual void writeOutput(ostream &output, const string &basename, bool minimal_workspace) const;
-=======
-  virtual void writeOutput(ostream &output, const string &basename) const;
   virtual Statement *cloneAndReindexSymbIds(DataTree &dynamic_datatree, SymbolTable &orig_symbol_table);
->>>>>>> 61ffed3e
 };
 
 class InitvalFileStatement : public Statement
@@ -176,7 +168,7 @@
   /*! Maps symbol ID to numeric value (stored as string) */
   map<int, string> content;
 public:
-  LoadParamsAndSteadyStateStatement(const string &filename_arg,
+  LoadParamsAndSteadyStateStatement(const string &filename,
                                     const SymbolTable &symbol_table_arg,
                                     WarningConsolidation &warnings);
   virtual void writeOutput(ostream &output, const string &basename, bool minimal_workspace) const;

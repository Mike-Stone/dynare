function y_=simult_(y0,dr,ex_,iorder)
% Simulates the model using a perturbation approach, given the path for the exogenous variables and the
% decision rules.
%
% INPUTS
%    y0       [double]   n*1 vector, initial value (n is the number of declared endogenous variables plus the number 
%                        of auxilliary variables for lags and leads)
%    dr       [struct]   matlab's structure where the reduced form solution of the model is stored.
%    ex_      [double]   T*q matrix of innovations.
%    iorder   [integer]  order of the taylor approximation.
%
% OUTPUTS
%    y_       [double]   n*(T+1) time series for the endogenous variables.
%
% SPECIAL REQUIREMENTS
%    none

% Copyright (C) 2001-2010 Dynare Team
%
% This file is part of Dynare.
%
% Dynare is free software: you can redistribute it and/or modify
% it under the terms of the GNU General Public License as published by
% the Free Software Foundation, either version 3 of the License, or
% (at your option) any later version.
%
% Dynare is distributed in the hope that it will be useful,
% but WITHOUT ANY WARRANTY; without even the implied warranty of
% MERCHANTABILITY or FITNESS FOR A PARTICULAR PURPOSE.  See the
% GNU General Public License for more details.
%
% You should have received a copy of the GNU General Public License
% along with Dynare.  If not, see <http://www.gnu.org/licenses/>.

global M_ options_

iter = size(ex_,1);

y_ = zeros(size(y0,1),iter+M_.maximum_lag);

y_(:,1) = y0;

if options_.k_order_solver% Call dynare++ routines.
    options_.seed = 77;
    ex_ = [zeros(1,M_.exo_nbr); ex_];
    switch options_.order
      case 1
        y_ = dynare_simul_(1,dr.nstatic,dr.npred-dr.nboth,dr.nboth,dr.nfwrd,M_.exo_nbr, ...
                           y_(dr.order_var,1),ex_',M_.Sigma_e,options_.seed,dr.ys(dr.order_var),...
                           zeros(M_.endo_nbr,1),dr.g_1);
      case 2
        y_ = dynare_simul_(2,dr.nstatic,dr.npred-dr.nboth,dr.nboth,dr.nfwrd,M_.exo_nbr, ...
                           y_(dr.order_var,1),ex_',M_.Sigma_e,options_.seed,dr.ys(dr.order_var),dr.g_0, ...
                           dr.g_1,dr.g_2);
      case 3
        y_ = dynare_simul_(3,dr.nstatic,dr.npred-dr.nboth,dr.nboth,dr.nfwrd,M_.exo_nbr, ...
                           y_(dr.order_var,1),ex_',M_.Sigma_e,options_.seed,dr.ys(dr.order_var),dr.g_0, ...
                           dr.g_1,dr.g_2,dr.g_3);
      otherwise
        error(['order = ' int2str(order) ' isn''t supported'])
    end
    y_(dr.order_var,:) = y_;
else
    k2 = dr.kstate(find(dr.kstate(:,2) <= M_.maximum_lag+1),[1 2]);
    k2 = k2(:,1)+(M_.maximum_lag+1-k2(:,2))*M_.endo_nbr;
<<<<<<< HEAD
    k3 = M_.lead_lag_incidence(1:M_.maximum_lag,:)';
    k3 = find(k3(:));
    k4 = dr.kstate(find(dr.kstate(:,2) < M_.maximum_lag+1),[1 2]);
    k4 = k4(:,1)+(M_.maximum_lag+1-k4(:,2))*M_.endo_nbr;
    if iorder == 1    
        if ~isempty(dr.ghu)
            for i = M_.maximum_lag+1: iter+M_.maximum_lag
                tempx1 = y_(dr.order_var,k1);
                tempx2 = tempx1-repmat(dr.ys(dr.order_var),1,M_.maximum_lag);
                tempx = tempx2(k2);
                y_(dr.order_var,i) = dr.ys(dr.order_var)+dr.ghx*tempx+dr.ghu* ...
                    ex_(i-M_.maximum_lag,:)';
                k1 = k1+1;
=======
    switch iorder
      case 1
        if isempty(dr.ghu)
            for i = 2:iter+M_.maximum_lag
                yhat = y_(dr.order_var(k2),i-1)-dr.ys(dr.order_var(k2));
                y_(dr.order_var,i) = dr.ys(dr.order_var)+dr.ghx*yhat;
>>>>>>> bed8f4b6
            end
        else
            for i = 2:iter+M_.maximum_lag
                yhat = y_(dr.order_var(k2),i-1)-dr.ys(dr.order_var(k2));
                y_(dr.order_var,i) = dr.ys(dr.order_var) + dr.ghx*yhat + dr.ghu*ex_(i-1,:)';
            end
        end
      case 2
        constant = dr.ys(dr.order_var)+.5*dr.ghs2;
        if options_.pruning
            y__ = y0;
            for i = 2:iter+M_.maximum_lag
                yhat1 = y__(dr.order_var(k2))-dr.ys(dr.order_var(k2));
                yhat2 = y_(dr.order_var(k2),i-1)-dr.ys(dr.order_var(k2));
                epsilon = ex_(i-1,:)';
                y_(dr.order_var,i) = constant + dr.ghx*yhat2 + dr.ghu*epsilon ...
                    + A_times_B_kronecker_C(.5*dr.ghxx,yhat1) ...
                    + A_times_B_kronecker_C(.5*dr.ghuu,epsilon) ...
                    + A_times_B_kronecker_C(dr.ghxu,yhat1,epsilon);
                y__(dr.order_var) = dr.ys(dr.order_var) + dr.ghx*yhat1 + dr.ghu*epsilon;
            end
        else
            for i = 2:iter+M_.maximum_lag
                yhat = y_(dr.order_var(k2),i-1)-dr.ys(dr.order_var(k2));
                epsilon = ex_(i-1,:)';
                y_(dr.order_var,i) = constant + dr.ghx*yhat + dr.ghu*epsilon ...
                    + A_times_B_kronecker_C(.5*dr.ghxx,yhat) ...
                    + A_times_B_kronecker_C(.5*dr.ghuu,epsilon) ...
                    + A_times_B_kronecker_C(dr.ghxu,yhat,epsilon);
            end
        end
    end
end<|MERGE_RESOLUTION|>--- conflicted
+++ resolved
@@ -63,28 +63,12 @@
 else
     k2 = dr.kstate(find(dr.kstate(:,2) <= M_.maximum_lag+1),[1 2]);
     k2 = k2(:,1)+(M_.maximum_lag+1-k2(:,2))*M_.endo_nbr;
-<<<<<<< HEAD
-    k3 = M_.lead_lag_incidence(1:M_.maximum_lag,:)';
-    k3 = find(k3(:));
-    k4 = dr.kstate(find(dr.kstate(:,2) < M_.maximum_lag+1),[1 2]);
-    k4 = k4(:,1)+(M_.maximum_lag+1-k4(:,2))*M_.endo_nbr;
-    if iorder == 1    
-        if ~isempty(dr.ghu)
-            for i = M_.maximum_lag+1: iter+M_.maximum_lag
-                tempx1 = y_(dr.order_var,k1);
-                tempx2 = tempx1-repmat(dr.ys(dr.order_var),1,M_.maximum_lag);
-                tempx = tempx2(k2);
-                y_(dr.order_var,i) = dr.ys(dr.order_var)+dr.ghx*tempx+dr.ghu* ...
-                    ex_(i-M_.maximum_lag,:)';
-                k1 = k1+1;
-=======
     switch iorder
       case 1
         if isempty(dr.ghu)
             for i = 2:iter+M_.maximum_lag
                 yhat = y_(dr.order_var(k2),i-1)-dr.ys(dr.order_var(k2));
                 y_(dr.order_var,i) = dr.ys(dr.order_var)+dr.ghx*yhat;
->>>>>>> bed8f4b6
             end
         else
             for i = 2:iter+M_.maximum_lag

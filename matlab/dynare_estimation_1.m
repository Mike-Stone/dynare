--- conflicted
+++ resolved
@@ -609,13 +609,8 @@
             error(['dynare_estimation:: mode_compute = ' int2str(options_.mode_compute) ' option is unknown!'])
         end
     end
-<<<<<<< HEAD
-    if ~isequal(options_.mode_compute,6)
-        if options_.cova_compute == 1
-=======
     if ~isequal(options_.mode_compute,6) %always already computes covariance matrix
         if options_.cova_compute == 1 %user did not request covariance not to be computed
->>>>>>> 0d669a73
             if options_.analytic_derivation && strcmp(func2str(objective_function),'dsge_likelihood'),
                 ana_deriv = options_.analytic_derivation;
                 options_.analytic_derivation = 2;
